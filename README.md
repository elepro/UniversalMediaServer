# Universal Media Server
![Universal Media Server CI](https://github.com/UniversalMediaServer/UniversalMediaServer/workflows/CI/badge.svg) [![Crowdin](https://badges.crowdin.net/universalmediaserver/localized.svg)](https://crowdin.com/project/universalmediaserver)

[<img align="right" src="https://github.com/UniversalMediaServer/UniversalMediaServer/blob/main/src/main/resources/images/logo.png?raw=true" alt="Universal Media Server" width="256" height="auto"/>][1] Universal Media Server is a DLNA, UPnP and HTTP/S Media Server.
It is capable of sharing video, audio and images between most modern devices.
It was originally based on PS3 Media Server by shagrath, in order to ensure greater stability and file-compatibility.

To see a comparison of popular media servers, [click here][2]

Universal Media Server supports all major operating systems, with versions for Windows, Linux and macOS.
The program streams or transcodes many different media formats with little or no configuration.
It is powered by [FFmpeg][27], [MediaInfo][28], [OpenSubtitles][25], [Crowdin][29], [MEncoder][26], tsMuxeR, AviSynth, VLC and more, which combine to offer support for a wide range of media formats.

<<<<<<< HEAD
## About This Fork
This is only for my purpose.
* CUE+WAV works correctly.(and gapless playback)
* Currently for Windows/Mac(Arm) only.(also Docker in the future)

To Run:
* You need dd.exe(dd for windows) and put on UMS folder.
* Add Line "TranscodeAudio=WAV" to your device.conf.


## Current Project Developers
=======
## Current Project Members
>>>>>>> a9ac6b1d

* [ik666][32]
* [js-kyle][31]
* [mik_s][7]
* [SubJunk][3]
* [SurfaceS][33]
* [valib][5]

## Sponsors

* [Architecture of Sales][35]

[Become a sponsor][36]

## Links

* [Website][1]
* [Forum][9]
* [Source code][10]
* [Official Releases][11]
* [Issue tracker][12]
* [Knowledge Base][13]

## Thanks

##### Thanks for major code contributions:

* chocolateboy
* ditlew
* ExSport
* happy.neko
* [infidel][6]
* [Nadahar][15]
* Raptor399
* Redlum
* renszarv
* [SharkHunter][4]
* skeptical
* taconaut
* tcox
* [threedguru][34]
* tomeko

##### Thanks for documentation and contributions to the community:

* DeFlanko
* meskibob
* Optimus_prime
* otmanix
* [squadjot][30]

##### Thanks for significant/frequent language translations:

* [AlfredoRamos][19]
* [josepma][16]
* [kaolsz][23]
* [Kirvx][17]
* [leroy][18]
* [OnarEngincan][22]
* [prescott_sk][24]
* [squadjot][21]
* [Tianuchka][20]

##### Special Thanks: 

* boblinds and snoots for the network test cases :)
* sarraken, bleuecinephile, bd.azerty, fabounnet for the support and feedback
* ...And you!


  [1]: https://www.universalmediaserver.com
  [2]: https://www.universalmediaserver.com/comparison/
  [3]: https://www.universalmediaserver.com/forum/memberlist.php?mode=viewprofile&u=2
  [4]: https://www.universalmediaserver.com/forum/memberlist.php?mode=viewprofile&u=62
  [5]: https://www.universalmediaserver.com/forum/memberlist.php?mode=viewprofile&u=683
  [6]: https://www.universalmediaserver.com/forum/memberlist.php?mode=viewprofile&u=171
  [7]: https://www.universalmediaserver.com/forum/memberlist.php?mode=viewprofile&u=10450
  [8]: https://www.universalmediaserver.com/forum/memberlist.php?mode=viewprofile&u=1194
  [9]: https://www.universalmediaserver.com/forum
  [10]: https://github.com/UniversalMediaServer/UniversalMediaServer
  [11]: https://www.universalmediaserver.com/downloads/
  [12]: https://github.com/UniversalMediaServer/UniversalMediaServer/issues?state=open
  [13]: https://support.universalmediaserver.com
  [15]: https://www.universalmediaserver.com/forum/memberlist.php?mode=viewprofile&u=4025
  [16]: https://github.com/josepma
  [17]: https://github.com/kirvx
  [18]: https://github.com/ler0y
  [19]: https://github.com/AlfredoRamos
  [20]: https://www.universalmediaserver.com/forum/memberlist.php?mode=viewprofile&u=573
  [21]: https://github.com/squadjot
  [22]: https://crowdin.com/profile/OnarEngincan
  [23]: https://github.com/K4r0lSz
  [24]: https://github.com/prescott66
  [25]: https://www.opensubtitles.org/
  [26]: http://www.mplayerhq.hu/
  [27]: https://www.ffmpeg.org/
  [28]: https://mediaarea.net/en/MediaInfo
  [29]: https://crowdin.com/
  [30]: https://www.universalmediaserver.com/forum/memberlist.php?mode=viewprofile&u=55
  [31]: https://github.com/js-kyle
  [32]: https://github.com/ik666
  [33]: https://github.com/SurfaceS
  [34]: https://github.com/threedguru
  [35]: https://architectureofsales.com
  [36]: https://www.patreon.com/universalmediaserver<|MERGE_RESOLUTION|>--- conflicted
+++ resolved
@@ -11,7 +11,6 @@
 The program streams or transcodes many different media formats with little or no configuration.
 It is powered by [FFmpeg][27], [MediaInfo][28], [OpenSubtitles][25], [Crowdin][29], [MEncoder][26], tsMuxeR, AviSynth, VLC and more, which combine to offer support for a wide range of media formats.
 
-<<<<<<< HEAD
 ## About This Fork
 This is only for my purpose.
 * CUE+WAV works correctly.(and gapless playback)
@@ -22,10 +21,7 @@
 * Add Line "TranscodeAudio=WAV" to your device.conf.
 
 
-## Current Project Developers
-=======
 ## Current Project Members
->>>>>>> a9ac6b1d
 
 * [ik666][32]
 * [js-kyle][31]
