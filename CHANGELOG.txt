--- conflicted
+++ resolved
@@ -26,12 +26,6 @@
 		Now compiled with Java 7
 		Optimized code for Java 7
 		The installer only tells Windows to run UMS at startup on new installs or if the user has specified it in UMS
-<<<<<<< HEAD
-		The first of many code optimizations for Java 7
-	Renderers:
-		Added support for Netgear NeoTV
-		Added support for Telstra T-Box
-=======
 		Added RTMP support to FFmpeg Web Video engine
 		Fixed fontconfig support on OS X
 		FFmpeg can transcode to x264 with the renderer option TranscodeVideo=H264TSAC3
@@ -45,7 +39,6 @@
 		Added support for Netgear NeoTV
 		Added support for Telstra T-Box
 		Added support for Yamaha RX-3900
->>>>>>> b2582111
 		Improved support for Sony Blu-ray players
 	Languages:
 		Made languages more consistent with eachother
@@ -54,19 +47,12 @@
 			Disables subtitles when audio is English, otherwise look for English subtitles, prioritizing external before internal subtitles
 		Added language flags for Arabic, Croatian, Estonian, Latvian, Serbian and Vietnamese
 	External Components:
-<<<<<<< HEAD
-		Updated InterFrame to 2.5.0, which:
-			Improves scene-change detection
-			Minimizes artifacts
-		Updated Java Runtime Environment automatic downloader for Windows to 7u15, which:
-=======
 		Updated FFmpeg for Windows and Linux to SB8, which:
 			Increases x264 encoding speed
 		Updated InterFrame to 2.5.0, which:
 			Improves scene-change detection
 			Minimizes artifacts
 		Updated Java Runtime Environment automatic downloader for Windows to 7u17, which:
->>>>>>> b2582111
 			Fixes serious security holes
 		Updated MediaInfo for Windows to 0.7.62
 
