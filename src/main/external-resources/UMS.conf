# ============================================================================
# Configuration file for UMS
# ============================================================================
# Introduction:
#
# This "UMS.conf" file holds the configuration settings for UMS. These settings
# are usually set using the UMS graphical user interface. If you are running
# UMS on a headless system, you may not be able to kick off the GUI; instead,
# you can edit the UMS.conf file to control the operation of UMS. A restart of
# UMS is required after editing this file. 
#
# Commenting out an option or leaving it empty forces the UMS default
# that is indicated.
#
# Key value pairs
# ---------------
# The configuration file contains key/value pairs separated by an equals (=) 
# sign; the key on the left and the value on the right. The value is edited 
# in this file or set using the UMS GUI and saved. The value can take a number
# of different forms:
#
#  - toggle: a checkbox or boolean; either "true" or "false"
#  - selector: a dropdown menu in the GUI, generating a string or numeric
#              value. Available options will usually be stated below
#  - string: a short text or a number
#  - text: a longer text with embedded line breaks
#  - list: a comma-separated list of strings or numbers
#
# In the file below the value type is shown after the GUI option label.
#
# ----------------------------------------------------------------------------
# General Configuration Screen
# ----------------------------------------------------------------------------
# ---< General Settings >-----------------------------------------------------

# Profile Name
# --------------
# An optional identifier used to distinguish this profile (i.e. collection of settings)
# from other profiles. The profile name is displayed in the renderer in square
# brackets after the software name e.g.
#
#     Universal Media Server [myprofile]
#
# If not set, it defaults to the hostname.
# See the FAQ for details on how to create and use multiple profiles:
# http://www.universalmediaserver.com/faq/#Setup2
name =

# Interface Language
# -------------------
# GUI option: Language (selector)
# The language to use for the GUI and other dialogues.
# The following translations are available:
#   ar = Arab
#   bg = Bulgarian
#   ca = Catalan
#   zhs = Chinese (Simplified)
#   zht = Chinese (Traditional)
#   cz = Czech
#   da = Danish
#   nl = Dutch
#   en = English
#   fi = Finish
#   fr = French
#   de = German
#   el = Greek
#   is = Icelandic
#   it = Italian
#   iw = Hebrew
#   ja = Japanese
#   ko = Korean
#   no = Norwegian
#   pl = Polish
#   pt = Portuguese
#   br = Portuguese (Brazilian)
#   ro = Romanian
#   ru = Russian
#   sl = Slovenian
#   es = Spanish
#   sv = Swedish
#   tr = Turkish
# The short-form code (e.g. = en) is used to set the language.
# The default value is "", which means UMS will follow the locale.
language =

# Operating Mode
# --------------
# GUI Option: Start Minimized (toggle)
# Sets whether the GUI should start when the program is launched.
# On headless systems, this should be "true".
# Default: false
minimized = false

# Check for updates
# -----------------
# GUI Option: Check automatically (toggle)
# Default: false.
auto_update = false

# ---< Network Settings >-----------------------------------------------------
# Generally these settings should not need to be changed from their defaults or
# settings determined automatically by the system. Changing them may make your
# UMS server disappear from your other devices.

# Interface
# ---------
# GUI Option: Force networking on interface (selector)
# Specifies the (physical) network interface to attach to, should only be
# relevant when the server has more than one network interface and UMS picks
# the wrong one. The selector displays all available network interfaces.
# E.g. network_interface = eth0
# Default: "", which means UMS will automatically select a network interface.
network_interface =

# Specifies a comma separated list of network interfaces to ignore when
# scanning for a suitable network interface to attach to. This is typically
# used to ignore virtual interfaces created by other applications.
# Default: "tap,vmnet,vnic", which ignores interfaces named "tap0", "tap1" and
# "tap2", but it allows an interface named "eth0".
skip_network_interfaces = 

# IP Address
# ----------
# GUI Option: Force IP of the server (string)
# A network interface can be have multiple IP addresses associated with it.
# This sets which one should be used.
# Default: "", which means UMS will automatically select an IP address.
hostname =

# Server port
# -----------
# GUI Option: Force the port of the server (string)
# Sets the port UMS will listen on; usually should not need to be set unless
# another service has already grabbed the port.
# Default: "", which means UMS will automatically pick port 5001.
port =

# Client Filter
# -------------
# GUI Option: Use an IP filter (string)
# Set the IP address(es) and/or IP address range(s) of the clients permitted to connect.
# When no filter is specified, UMS will allow any IP address to connect to the
# service.
# Multiple IP addresses and/or IP address ranges can be separated with a comma
# or semicolon e.g.: 127.0.0.1,192.168.0-1.*
# Default: ""
ip_filter =

# Max Bandwidth 
# -------------
# GUI Option: Maximum bandwidth in Mb/s (string)
# Set the maximum bandwidth to be consumed by the server.
# Leaving the setting blank or zero switches off bandwidth throttling.
# Default: 110
maximumbitrate = 110

# ---< Advanced HTTP and system settings >------------------------------------

# HTTP Engine v2
# --------------
# GUI Option: HTTP Engine v2 (toggle)
# Experimental feature - see documentation
# Default: true
http_engine_v2 = true

# Do not sleep
# ------------
# GUI Option: Prevent OS from sleeping while streaming (toggle)
# If your host server has a power-saving mode, use this option to prevent
# the server hibernating or sleeping while it is streaming data.
# Default: false
prevents_sleep_mode = false

# GUI Option: Default renderer when automatic detection fails (selector)
# UMS can recognize many renderers automatically. Sometimes a renderer will
# connect which UMS does not recognize. This option defines which renderer UMS
# should assume.
# Default: "", which means UMS will assume the "Unknown renderer".
renderer_default =

# GUI Option: Force default renderer (disable automatic detection) (toggle)
# By default UMS tries to automatically detect what renderers try to connect
# to it. When this is true, UMS will assume any renderer that connects is the
# default renderer.
# Default: false
renderer_force_default = false

# ---< Plugins >--------------------------------------------------------------

# The directory where UMS can find the plugins.
# Default: "plugins"
plugins = plugins

# ----------------------------------------------------------------------------
# Navigation/Share Settings Screen
# ----------------------------------------------------------------------------

# ---< Thumbnails >-----------------------------------------------------------

# Generate Thumbnails
# -------------------
# GUI Option: Generate Thumbnails
# Set whether or not to generate thumbnails of media files for the client.
# Default: true
thumbnails = true

# Thumbnail seeking position
# --------------------------
# GUI Option: Thumbnail seeking position (string)
# Amount of time (in seconds) to skip in video media before generating
# thumbnail data, designed to pass over usual black screen before movies
# start.
# Default: 2
thumbnail_seek_pos = 2

# Use MPlayer for Thumbnails
# --------------------------
# GUI Option: Use MPlayer for video thumbnails (toggle)
# Whether or not to use MPlayer to generate the thumbnails for video;
# can produce better results than built-in method.
# Default: false, which will use the built-in method.
use_mplayer_for_video_thumbs = false

# DVD thumbnails
# --------------
# GUI Option: DVD ISO thumbnails (toggle)
# Choose whether or not to show thumbnails of ISO images.
# Default: false
dvd_isos_thumbnails = false

# Image thumbnails
# --------------
# GUI Option: Image thumbnails (toggle)
# Choose whether or not to show thumbnails of images.
# Default: true
image_thumbnails = true

# Album cover art
# ---------------
# GUI Option: Audio thumbnails display (selector)
# Choose how to get thumbnails for audio files (cover art), value is a
# number from the following list (equivalent to GUI dropdown order):
#  0 - Alphabetical (A-Z) - search local filesystem
#  1 - download from Amazon
#  2 - download from Discogs
# Default: 0
audio_thumbnails_method = 0

# Source of video cover art
# -------------------------
# GUI Option: Alternate video cover art folder (selector)
# Specify a folder below which appropriate cover art for videos might be
# located. Providing no value (default) effectively disables video thumbnails.
# The GUI offers a file-system navigator which generates an absolute path.
# Default: ""
alternate_thumb_folder =

# ---< Navigation/Parsing settings >------------------------------------------
# Instructs the system on how to find media and various controls on giving
# clients access to transcoding facilities and features.

# Compressed Archives
# -------------------
# GUI Option: Browse compressed archives (toggle)
# Should the system browse compressed files looking for media? Files are
# extracted only when selected for viewing.
# Archives supported include zip, rar, cbr and possibly others.
# Default: false
enable_archive_browsing = false

# Hide Video settings
# -------------------
# GUI Option: Hide Video settings (toggle)
# Control visibility of the Video Settings folder on clients; contents
# of the folder allow direct editing of UMS settings for video.
# Default: false
hidevideosettings = true

# Hide Transcode folder
# ---------------------
# GUI Option: Hide Transcode folder (toggle)
# Control visibility of the Transcode folder on clients; contents of the
# folder provide control over transcoding of video.
# Default: false
hide_transcode_folder = false

# Transcode Folder Name
# ---------------------
# Assign a different name to the #--TRANSCODE--# folder e.g. "Subtitles" or "Languages".
# If not set, the localized version of "#--TRANSCODE--#" is used.
transcode_folder_name =

# Hide file extensions
# --------------------
# GUI Option: Hide file extensions (toggle)
# Choose whether or not to show file extensions when showing file name in
# client listings.
# Default: false
hide_extensions = true

# Hide engine names
# -----------------
# GUI Option: Hide engine names (toggle)
# Choose whether or not to show transcoding engine names for video; see
# also "Hide Transcode Folder" setting.
# Default: false
hide_enginenames = true

# Hide non-media folders
# ----------------------
# GUI Option: Hide non-media folders (toggle)
# Choose whether or not to show folders which contain no viewable content.
# Switching this on can slow down browsing in the client (folders must be checked
# for content first before showing them); using a cache (see below) can help.
# Default: false
hide_empty_folders = false

# Show iTunes library
# -------------------
# GUI Option: Show iTunes library (toggle)
# Choose whether or not to show the iTunes library as a folder in UMS.
# Default: false
itunes = false

# Show iPhoto library
# -------------------
# GUI Option: Show iPhoto library (toggle)
# Choose whether or not to show the iPhoto library as a folder in UMS.
# Default: false
iphoto = false

# Show Aperture library
# ---------------------
# GUI Option: Show aperture library (toggle)
# Choose whether or not to show the Aperture library as a folder in UMS.
# Default: false
aperture = false

# Enable cache
# ------------
# GUI Option: Enable cache (toggle)
# Without a cache, when the client browses a folder, content is listed in
# real-time. With a cache, additional information becomes available and
# the cache can be browsed directly.
# Default: false
usecache = false

# Hide cache folder
# -----------------
# GUI Option: Hide cache folder (toggle)
# Controls whether or not the cache can be browsed directly by the client.
# Default: false
hide_media_library_folder = false

# File ordering
# -------------
# GUI Option: File ordering (selector)
# Determines the order of listed content when a client browses a folder; the
# GUI selector generates a numeric indicator according to the following.
#  0 - Alphabetical A-Z
#  1 - By date (newest first)
#  2 - By reverse date (oldest first)
#  3 - ASCIIbetical (i.e. using ASCII code values)
#  4 - Alphanumeric (AKA natural sort e.g. "Season 2" before "Season 10")
<<<<<<< HEAD
# Default value is 4.
key_sort_method = 4
=======
# Default: 0
key_sort_method = 0
>>>>>>> 18e96ffc

# ---< Shared folders >-------------------------------------------------------

# Media Locations
# ---------------
# GUI Option: Shared folders dialogue (list)
# Either define a list of specific folders containing media to be shared or
# allow the system to browse the whole disk of the server. The GUI provides
# a system navigation to generate a list of folders.
# The list should contain a comma-separated list of absolute path names, or
# leave it empty to let the system find media.
# Default: ""
folders =


# ----------------------------------------------------------------------------
# Transcoder Settings
# ----------------------------------------------------------------------------

# Transcoder engines
# GUI Option: Ordered list of engines (selector)
# System generates list of available engines, list depends on host.
# Default: "mencoder,avsmencoder,tsmuxer,ffmpegvideo,ffmpegaudio,mplayeraudio,tsmuxeraudio,ffmpegwebvideo,vlcvideo,mencoderwebvideo,mplayervideodump,mplayerwebaudio,vlcaudio,ffmpegdvrmsremux,rawthumbs"
engines = mencoder,avsmencoder,tsmuxer,ffmpegvideo,ffmpegaudio,mplayeraudio,tsmuxeraudio,ffmpegwebvideo,vlcvideo,mencoderwebvideo,mplayervideodump,mplayerwebaudio,vlcaudio,ffmpegdvrmsremux,rawthumbs

# ----------------------------------------------------------------------------
# Transcoding Settings: Common settings
# ----------------------------------------------------------------------------

# Transcode buffer size
# ---------------------
# GUI Option: Transcode buffer maximum size (string)
# Size of buffer in MB before transmitting to client. The maximum value is 400.
# Default: 400
maxvideobuffer = 400

# Cores for Transcoding
# ---------------------
# GUI Option: Number of cores for transcoding (selector)
# Choose the number of processor cores that should be used for transcoding.
# Default: "", which will use automatic-detection.
nbcores =

# Chapters #--TRANSCODE--# folder support
# -----------------------------------
# GUI Option: Chapters #--TRANSCODE--# folder support (toggle)
# Makes UMS create virtual chapter markers in a video file. These let
# you jump to a specific point in a video.
# Default: false
chapter_support = false

# Chapters #--TRANSCODE--# folder support interval
# --------------------------------------------
# GUI Option: Chapters #--TRANSCODE--# folder support interval (string)
# Determines the interval time in minutes for virtual chapter markers.
# Default: 5
chapter_interval = 5


# ---< Audio settings >-------------------------------------------------------

# Universal Media Server decides what to do with the audio track by checking options in the following order:
# 1. (AC3 and DTS tracks) Keep DTS track / Keep AC3 track => remuxes track as-is
# 2. (all tracks) Use LPCM transcoding => transcodes track with LPCM transport (lossless)
# 3. (all tracks) Use AC3 transcoding => transcodes track with AC3 transport (lossy)

# AC3 transcoding audio channels
# --------------
# GUI Option: Maximum audio channels (selector)
# The maximum number of channels used for AC3 transcoding.
# Do not change this value even if you use 2.0 speakers because of a MEncoder downmixing bug!
# Default: 6
audiochannels = 6

# AC3 transcoding audio bitrate
# -----------------
# GUI Option: AC3 re-encoding audio bitrate (string)
# Specify the bitrate for AC3 transcoding; do not exceed the quality supported by the
# AV receiver or amplifier.
# Default: 640
audiobitrate = 640

# Keep AC3 track
# ---------------
# GUI Option: Keep AC3 tracks (no re-encode, may cause choppy sound and A/V sync issues) (toggle)
# Default: true
mencoder_remux_ac3 = true

# Keep DTS track
# ------------------
# GUI Option: Keep DTS tracks (no re-encode, compatible with AV receiver through optical or HDMI output) (toggle)
# Default: false
embed_dts_in_pcm = false

# Use LPCM for audio
# ---------------------------
# GUI Option: Use LPCM for audio (lossless, not suitable for Wi-Fi) (toggle)
# Choose whether or not the Pulse Code Modulation (PCM) audio format should be
# used instead of AC3 with the MEncoder transcoding engine. Offers lossless transcoding quality but higher bitrate.
# Bandwidth requirements are about 1.5 Mbit/s for 2.0 and 4.6 Mbit/s for 5.1 audio.
# Not suitable for Wi-Fi streaming!
# Default: false
mencoder_usepcm = false

# Use LPCM only for HQ audio
# ---------------------------
# GUI Option: none
# Limit LPCM audio transcoding to high quality audio tracks (DTS, TrueHD, etc) only. Use AC3
# transcoding for others.
# Default: false
mencoder_usepcm_for_hq_audio_only = false

# Remux DVD
# ---------
# GUI Option: Remux DVD ISO video track (toggle)
# Default: true
mencoder_remux_mpeg2 = true

# ---< Video quality settings >-----------------------------------------------

# MPEG-2 options
# --------------
# GUI Option: MPEG-2 options (string)
# Sets the quality for MPEG-2 conversion; MPEG-2 is the fallback format if the client
# does not support a video format natively.
# Default: "keyint=5:vqscale=1:vqmin=2"
mencoder_encode = keyint=5:vqscale=1:vqmin=2

# FFmpeg quality
# --------------
# Default: "-g 5 -qscale 1 -qmin 2"
ffmpeg = -g 5 -q:v 1 -qmin 2

# AviSynth/FFmpeg quality
# -----------------------
# Default: "-g 5 -qscale 1 -qmin 2"
ffmpeg_avisynth = -g 5 -q:v 1 -qmin 2

# ---< Misc options >---------------------------------------------------------

# Definitely disable subtitles
# ---------------------------
# GUI Option: Definitely disable subtitles (toggle)
# Default: false
mencoder_disablesubs = false

# Skip transcode for extensions
# -----------------------------
# GUI Option: Skip transcode for extensions (list)
# Do not transcode files with an extension in the list.
# Default: ""
notranscode =


# Force transcode for extensions
# ------------------------------
# GUI Option: Force transcode for extensions (list)
# Always transcode file with an extension in the list.
# Default: ""
forcetranscode =

# ----------------------------------------------------------------------------
# Transcoder Settings: MEncoder
# ----------------------------------------------------------------------------

# ---< Video/Audio decoder settings for MEncoder engine >---------------------

# MEncoder: Enable multithreading
# ------------------
# GUI Option: Enable multithreading (toggle)
# Whether MEncoder should use multithreading
# Default: "", which will use automatic-detection.
mencoder_mt =

# FFmpeg: Enable multithreading
# ---------------------
# GUI Option: Enable multithreading (toggle)
# Whether FFmpeg should use multithreading
# Default: "", which will use automatic-detection.
ffmpeg_multithreading =

# FFmpeg/AviSynth: Enable multithreading
# ---------------------
# GUI Option: Enable multithreading (toggle)
# Whether FFmpeg/AviSynth should use multithreading
# Default: "", which will use automatic-detection.
ffmpeg_avisynth_multithreading =

# AviSynth: Enable multithreading
# ---------------------
# GUI Option: Enable multithreading (toggle)
# Whether AviSynth should use multithreading
# Default: false
avisynth_multithreading = false

# Skip loop filter
# ----------------
# GUI Option: Skip loop filter
# Default: false
skiploopfilter = false

# A/V sync alternative true
# -------------------------
# GUI Option: A/V sync alternative
# Default: true
mencoder_nooutofsync = true

# Use Video Scaler
# ----------------
# GUI Option: Use Video Scaler
# Default: false
mencoder_scaler = false
# GUI Option: Video scaler width
# Default: 0
mencoder_scalex = 0
# GUI Option: Video scaler height
# Default: 0
mencoder_scaley = 0

# Force framerate
# ---------------
# GUI Option: Force framerate
# Default: false
mencoder_forcefps = false

# Deinterlace filter
# ------------------
# GUI Option: Deinterlace filter
# Default: false
mencoder_yadif = false

# Remux videos
# ------------
# GUI Option: Remux videos
# Default: true
mencoder_mux_compatible = true

# Codec specific parameters
# -------------------------
# GUI Option : Use application default codec parms
# Default: true
mencoder_intelligent_sync = true

# GUI Option: Codec specific parameters (text)
# Sets additional codec-specific configuration options for MEncoder.
# Default: ""
codec_spec_script =

# ---< Specific options >-----------------------------------------------------

# Custom options
# --------------
# GUI Option: Custom options (string)
# Default: ""
mencoder_decode =

# Audio language priority
# -----------------------
# GUI Option: Audio language priority (list)
# A comma-separated list of language codes that defines the priority for
# MEncoder when choosing audio languages, where "loc" stands for the
# preferred local language and "und" stands for "undefined".
# Default: "eng,fre,jpn,ger,und"
mencoder_audiolangs =

# ---< Subtitle settings >----------------------------------------------------

# Subtitle language priority
# --------------------------
# GUI Option: Subtitle language priority (list)
# A comma-separated list of language codes that defines the priority for
# MEncoder when choosing subtitle languages, where "loc" stands for the
# preferred local language and "und" stands for "undefined".
# Default: "eng,fre,jpn,ger,und"
mencoder_sublangs =

# Force subtitle language
# -----------------------
# GUI Option: Force subtitle language (string)
# Default: "", which will let UMS pick the subtitle language.
forced_sub_lang =

# Forced tags
# -----------
# GUI Option: Forced tags (string)
# The tag string that identifies the subtitle language that will be forced
# upon MEncoder.
# Default: "forced"
forced_sub_tags = forced

# Audio language priority
# -----------------------
# GUI Option: Audio language priority (string)
# Determine the string of audio language and subtitle language pairs
# ordered by priority for MEncoder to try to match. Audio language and
# subtitle language should be comma separated as a pair; individual pairs
# should be semicolon separated. "*" can be used to match any language,
# "loc" to match the local language. Subtitle language can be defined as "off"
# Default: ""
mencoder_audiosublangs =

# Subtitles codepage
# ------------------
# GUI Option: Subtitles codepage (string)
# The character encoding (or code page) that MEncoder should use for
# displaying subtitles.
# Default: "cp1252"
mencoder_subcp = cp1252

# FriBiDi
# -------
# GUI Option: FriBiDi (toggle)
# Determine whether or not MEncoder should use FriBiDi mode, which is
# needed to display subtitles in languages that read from right to left,
# like Arabic, Farsi, Hebrew, Urdu, etc.
# Default: false
mencoder_subfribidi = false

# Subtitle font blank
# -------------------
# GUI Option: Subtitle font (string)
# GUI offers a navigator to a folder generating an absolute path.
# Default: ""
mencoder_font =

# Subtitles folder blank
# ----------------------
# GUI Option: Subtitles folder (string)
# GUI offers a navigator to a folder generating an absolute path.
# Default: ""
alternate_subs_folder =

# Use ASS/SSA styling
# -------------------
# GUI Option: Use ASS/SSA subtitle styling (toggle)
# Choose whether or not MEncoder supports ASS/SSA subtitles.
# Default: true
mencoder_ass = true

# Enable MEncoder with fontconfig
# -------------
# GUI Option: Fontconfig/Embedded fonts (toggle)
# Default: true
mencoder_fontconfig = true

# Use embedded style
# ------------------
# GUI Option: Use embedded style (toggle)
# Default: true
mencoder_ass_defaultstyle = true

# Subtitle colour
# ---------------
# GUI Option: Subtitle colour (string)
# The integer value for the subtitle colour. GUI offers a palette to choose
# from that will generate a number. Default is empty, causing UMS to pick
# white.
# Default: ""
subs_color =

# Style font scale
# ----------------
# GUI Option: Style font scale
# The font scale used for ASS subtitling.
# Default: 1.4
mencoder_ass_scale = 1.4

# GUI Option: Styled font outline
# The outline parameter used for ASS subtitling.
# Default: 1
mencoder_ass_outline = 1

# GUI Option: Styled font shadow
# The shadow parameter used for ASS subtitling.
# Default: 1
mencoder_ass_shadow = 1

# GUI Option: Styled margin
# The margin used for ASS subtitling.
# Default: 10
mencoder_ass_margin = 10

# Plain font scale
# ----------------
# GUI Option: Plain font scale
# The subfont text scale parameter used for subtitling without ASS.
# Default: 3
mencoder_noass_scale = 3

# GUI Option: Plain font outline
# The subfont outline parameter used for subtitling without ASS.
# Default: 1
mencoder_noass_outline = 1

# GUI Option: Plain font blur
# The subfont blur parameter used for subtitling without ASS.
# Default: 1
mencoder_noass_blur = 1

# GUI Option: Plain margin
# The subpos parameter used for subtitling without ASS.
# Default: 2
mencoder_noass_subpos = 2

# Load subtitles
# --------------
# GUI Option: Load subtitles
# Choose whether UMS should check for external subtitle files with the same
# name as the media (*.srt, *.sub, *.ass, etc.).
# Default: true
autoloadsrt = true

# DVD/VOB subtitle quality
# ------------------------
# GUI Option: DVD/VOB subtitle quality
# Default: 3
mencoder_vobsub_subtitle_quality = 3

# Add borders
# -----------
# GUI Option: width
# Default: 0
mencoder_overscan_compensation_width = 0

# GUI Option: height
# Default: 0
mencoder_overscan_compensation_height = 0

# ----------------------------------------------------------------------------
# Transcoder Settings: Video decoder for tsMuxeR 
# ----------------------------------------------------------------------------

# Force FPS from FFmpeg
# ---------------------
# GUI Option: Force FPS parsed from FFmpeg in the meta file
# Default: true
tsmuxer_forcefps = true

# Mux all audio
# -------------
# GUI Option: Mux all audio tracks
# Default: false
tsmuxer_mux_all_audiotracks = false

# Audio resampling
# ----------------
# GUI Option: Automatic audio resampling (toggle)
# Default: true
audio_resample = true

# ============================================================================
# Additional settings

# Set to "true" if UMS should pass the flag "convertfps=true" to AviSynth.
# Default: true
avisynth_convertfps = true

# The template for the AviSynth script. The script string may contain the
# character "\u0001", which will be treated as newline character.
# Default: "<movie>\u0001<sub>" (\u0001 is a new line)
avisynth_script = <movie>\u0001<sub>

# ---< Active - but not settable in GUI >-------------------------------------

# Default: 850
charsetencoding = 850

# Default: false
transcode_block_multiple_connections = false

# Default: true
transcode_keep_first_connection = true

# The maximum size (in MB) that UMS should use for buffering audio.
# Default: 100
maxaudiobuffer = 100

# The minimum size (in MB) that UMS should use for the streaming media buffer.
# Default: 1
minwebbuffer = 1

# ---< Old deprecated options >-----------------------------------------------
#turbomode = false
#tsmuxer_preremix_ac3 = false

# ---< Other settings saved by UMS >------------------------------------------
alternativeffmpegpath = <|MERGE_RESOLUTION|>--- conflicted
+++ resolved
@@ -362,13 +362,8 @@
 #  2 - By reverse date (oldest first)
 #  3 - ASCIIbetical (i.e. using ASCII code values)
 #  4 - Alphanumeric (AKA natural sort e.g. "Season 2" before "Season 10")
-<<<<<<< HEAD
 # Default value is 4.
 key_sort_method = 4
-=======
-# Default: 0
-key_sort_method = 0
->>>>>>> 18e96ffc
 
 # ---< Shared folders >-------------------------------------------------------
 
