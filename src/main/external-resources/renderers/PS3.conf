--- conflicted
+++ resolved
@@ -656,13 +656,22 @@
 # Default: ""
 SupportedExternalSubtitlesFormats =
 
+# SupportedInternalSubtitlesFormats:  Comma-separated list of embedded subtitle formats
+# supported by the renderer.
+#
+#	Supported formats: SUBRIP, ASS, TEXT, MICRODVD,	WEBTT, SAMI, VOBSUB, BMP, DIVX, PGS, USF, TX3G
+	
+#
+# Example: SupportedInternalSubtitlesFormats = SUBRIP,ASS,PSG,DIVX
+# Default: ""
+SupportedInternalSubtitlesFormats =
+
 # UseClosedCaption: Some renderers use the "sec:CaptionInfoEx" parameter to
 # stream external subtitles.
 # Supported subtitles are defined in SupportedSubtitlesFormat.
 # Default: false
 UseClosedCaption = false
 
-<<<<<<< HEAD
 # InternalSubtitlesSupported: Some renderers can decode subtitles embedded in video e.g. MKV.
 # These video formats can be streamed and subtitles not hardcoded to video.
 # Supported subtitles are defined in SupportedSubtitlesFormat.
@@ -722,14 +731,4 @@
 #
 # Default: ""
 Output3DFormat=
-=======
-# SupportedInternalSubtitlesFormats:  Comma-separated list of embedded subtitle formats
-# supported by the renderer.
-#
-#	Supported formats: SUBRIP, ASS, TEXT, MICRODVD,	WEBTT, SAMI, VOBSUB, BMP, DIVX, PGS, USF, TX3G
-	
-#
-# Example: SupportedInternalSubtitlesFormats = SUBRIP,ASS,PSG,DIVX
-# Default: ""
-SupportedInternalSubtitlesFormats =
->>>>>>> 2e928ef6
+
