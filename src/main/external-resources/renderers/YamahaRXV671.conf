--- conflicted
+++ resolved
@@ -3,29 +3,14 @@
 # See DefaultRenderer.conf for descriptions of all the available options.
 #
 
-<<<<<<< HEAD
-RendererName=Yamaha RX-V671
-RendererIcon=yamaharxv671.png
-UserAgentSearch=RX-V671
-#UserAgentAdditionalHeader=AV_Reciever/3.1
-UpnpDetailsSearch=YAMAHA , RX-V671
-Video=false
-Audio=true
-Image=false
-SeekByTime=true
-TranscodeAudioTo441kHz = false
-StreamExtensions = wav, flac, mp3, wma, aac
-TranscodeAudio=MP3
-TranscodeExtensions=
-=======
 RendererName = Yamaha RX-V671
 RendererIcon = yamaharxv671.png
 UserAgentSearch = RX-V671
 #UserAgentAdditionalHeader = AV_Reciever/3.1
+UpnpDetailsSearch = YAMAHA , RX-V671
 
 Video = false
 Image = false
 SeekByTime = true
 TranscodeAudio = MP3
-StreamExtensions = wav, flac, mp3, wma, aac
->>>>>>> 32a82240
+StreamExtensions = wav, flac, mp3, wma, aac