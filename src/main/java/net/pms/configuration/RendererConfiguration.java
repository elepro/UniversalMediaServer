package net.pms.configuration;

import com.sun.jna.Platform;

import java.io.File;
import java.io.IOException;
import java.io.Reader;
import java.net.InetAddress;
import java.util.*;
import java.util.concurrent.Future;
import java.util.regex.Matcher;
import java.util.regex.Pattern;
import net.pms.Messages;
import net.pms.PMS;
import net.pms.dlna.*;
import net.pms.encoders.Player;
import net.pms.formats.Format;
import net.pms.io.OutputParams;
import net.pms.network.HTTPResource;
import net.pms.network.SpeedStats;
import net.pms.network.UPNPHelper;
import net.pms.newgui.StatusTab;
import net.pms.util.BasicPlayer;
import net.pms.util.FileWatcher;
import net.pms.util.PropertiesUtil;
import net.pms.util.StringUtil;
import org.apache.commons.configuration.Configuration;
import org.apache.commons.configuration.ConfigurationException;
import org.apache.commons.configuration.PropertiesConfiguration;
import org.apache.commons.io.Charsets;
import org.apache.commons.io.FileUtils;
import org.apache.commons.lang.StringUtils;
import org.apache.commons.lang.WordUtils;
import static org.apache.commons.lang3.StringUtils.isBlank;
<<<<<<< HEAD
import org.apache.commons.lang3.time.DurationFormatUtils;
=======
import org.apache.commons.lang3.text.translate.UnicodeUnescaper;
>>>>>>> e9744bb1
import org.slf4j.Logger;
import org.slf4j.LoggerFactory;

public class RendererConfiguration extends UPNPHelper.Renderer {
	private static final Logger LOGGER = LoggerFactory.getLogger(RendererConfiguration.class);
	protected static TreeSet<RendererConfiguration> enabledRendererConfs;
	protected static ArrayList<String> allRenderersNames = new ArrayList<>();
	protected static PmsConfiguration _pmsConfiguration = PMS.getConfiguration();
	protected static RendererConfiguration defaultConf;
	protected static Map<InetAddress, RendererConfiguration> addressAssociation = new HashMap<>();

	protected RootFolder rootFolder;
	protected File file;
	protected Configuration configuration;
	protected PmsConfiguration pmsConfiguration = _pmsConfiguration;
	protected ConfigurationReader configurationReader;
	protected FormatConfiguration formatConfiguration;
	protected int rank;
	protected Matcher sortedHeaderMatcher;

	public StatusTab.RendererItem gui;
	public boolean loaded, fileless = false;
	protected BasicPlayer player;

	public static File NOFILE = new File("NOFILE");

	public interface OutputOverride {
		/**
		 * Override a player's default output formatting.
		 * To be invoked by the player after input and filter options are complete.
		 *
		 * @param cmdList the command so far
		 * @param dlna the media item
		 * @param player the player
		 * @param params the output parameters
		 *
		 * @return whether the options have been finalized
		 */
		public boolean getOutputOptions(List<String> cmdList, DLNAResource dlna, Player player, OutputParams params);

		public boolean addSubtitles();
	}

	// Holds MIME type aliases
	protected Map<String, String> mimes;

	protected Map<String, String> charMap;
	protected Map<String, String> DLNAPN;

	// Cache for the tree
	protected Map<String, DLNAResource> renderCache;

	// TextWrap parameters
	protected int line_w, line_h, indent;
	protected String inset, dots;

	// property values
	protected static final String LPCM = "LPCM";
	protected static final String MP3 = "MP3";
	protected static final String WAV = "WAV";
	protected static final String WMV = "WMV";

	// Old video transcoding options
	@Deprecated
	protected static final String DEPRECATED_MPEGAC3 = "MPEGAC3";

	@Deprecated
	protected static final String DEPRECATED_MPEGPSAC3 = "MPEGPSAC3";

	@Deprecated
	protected static final String DEPRECATED_MPEGTSAC3 = "MPEGTSAC3";

	@Deprecated
	protected static final String DEPRECATED_H264TSAC3 = "H264TSAC3";

	// Current video transcoding options
	protected static final String MPEGTSH264AAC = "MPEGTS-H264-AAC";
	protected static final String MPEGTSH264AC3 = "MPEGTS-H264-AC3";
	protected static final String MPEGPSMPEG2AC3 = "MPEGPS-MPEG2-AC3";
	protected static final String MPEGTSMPEG2AC3 = "MPEGTS-MPEG2-AC3";

	// property names
	protected static final String ACCURATE_DLNA_ORGPN = "AccurateDLNAOrgPN";
	protected static final String AUDIO = "Audio";
	protected static final String AUTO_EXIF_ROTATE = "AutoExifRotate";
	protected static final String AUTO_PLAY_TMO = "AutoPlayTmo";
	protected static final String BYTE_TO_TIMESEEK_REWIND_SECONDS = "ByteToTimeseekRewindSeconds"; // Ditlew
	protected static final String CBR_VIDEO_BITRATE = "CBRVideoBitrate"; // Ditlew
	protected static final String CHARMAP = "CharMap";
	protected static final String CHUNKED_TRANSFER = "ChunkedTransfer";
	protected static final String CUSTOM_FFMPEG_OPTIONS = "CustomFFmpegOptions";
	protected static final String CUSTOM_MENCODER_OPTIONS = "CustomMencoderOptions";
	protected static final String CUSTOM_MENCODER_MPEG2_OPTIONS = "CustomMencoderQualitySettings"; // TODO (breaking change): value should be CustomMEncoderMPEG2Options
	protected static final String DEFAULT_VBV_BUFSIZE = "DefaultVBVBufSize";
	protected static final String DISABLE_MENCODER_NOSKIP = "DisableMencoderNoskip";
	protected static final String DLNA_LOCALIZATION_REQUIRED = "DLNALocalizationRequired";
	protected static final String DLNA_ORGPN_USE = "DLNAOrgPN";
	protected static final String DLNA_PN_CHANGES = "DLNAProfileChanges";
	protected static final String DLNA_TREE_HACK = "CreateDLNATreeFaster";
	protected static final String LIMIT_FOLDERS = "LimitFolders";
	protected static final String EMBEDDED_SUBS_SUPPORTED = "InternalSubtitlesSupported";
	protected static final String FORCE_JPG_THUMBNAILS = "ForceJPGThumbnails"; // Sony devices require JPG thumbnails
	protected static final String H264_L41_LIMITED = "H264Level41Limited";
	protected static final String IMAGE = "Image";
	protected static final String IGNORE_TRANSCODE_BYTE_RANGE_REQUEST = "IgnoreTranscodeByteRangeRequests";
	protected static final String KEEP_ASPECT_RATIO = "KeepAspectRatio";
	protected static final String MAX_VIDEO_BITRATE = "MaxVideoBitrateMbps";
	protected static final String MAX_VIDEO_HEIGHT = "MaxVideoHeight";
	protected static final String MAX_VIDEO_WIDTH = "MaxVideoWidth";
	protected static final String MEDIAPARSERV2 = "MediaInfo";
	protected static final String MEDIAPARSERV2_THUMB = "MediaParserV2_ThumbnailGeneration";
	protected static final String MIME_TYPES_CHANGES = "MimeTypesChanges";
	protected static final String MUX_DTS_TO_MPEG = "MuxDTSToMpeg";
	protected static final String MUX_H264_WITH_MPEGTS = "MuxH264ToMpegTS";
	protected static final String MUX_LPCM_TO_MPEG = "MuxLPCMToMpeg";
	protected static final String MUX_NON_MOD4_RESOLUTION = "MuxNonMod4Resolution";
	protected static final String NOT_AGGRESSIVE_BROWSING = "NotAggressiveBrowsing";
	protected static final String OUTPUT_3D_FORMAT = "Output3DFormat";
	protected static final String OVERRIDE_FFMPEG_VF = "OverrideFFmpegVideoFilter";
	protected static final String LOADING_PRIORITY = "LoadingPriority";
	protected static final String RENDERER_ICON = "RendererIcon";
	protected static final String RENDERER_NAME = "RendererName";
	protected static final String RESCALE_BY_RENDERER = "RescaleByRenderer";
	protected static final String SEEK_BY_TIME = "SeekByTime";
	protected static final String SEND_DATE_METADATA = "SendDateMetadata";
	protected static final String SHOW_AUDIO_METADATA = "ShowAudioMetadata";
	protected static final String SHOW_DVD_TITLE_DURATION = "ShowDVDTitleDuration"; // Ditlew
	protected static final String SHOW_SUB_METADATA = "ShowSubMetadata";
	protected static final String STREAM_EXT = "StreamExtensions";
	protected static final String SUBTITLE_HTTP_HEADER = "SubtitleHttpHeader";
	protected static final String SUPPORTED = "Supported";
	protected static final String SUPPORTED_EXTERNAL_SUBTITLES_FORMATS = "SupportedExternalSubtitlesFormats";
	protected static final String SUPPORTED_INTERNAL_SUBTITLES_FORMATS = "SupportedInternalSubtitlesFormats";
	protected static final String SUPPORTED_SUBTITLES_FORMATS = "SupportedSubtitlesFormats";
	protected static final String TEXTWRAP = "TextWrap";
	protected static final String THUMBNAIL_AS_RESOURCE = "ThumbnailAsResource";
	protected static final String THUMBNAIL_SIZE = "ThumbnailSize";
	protected static final String THUMBNAIL_BG = "ThumbnailBackground";
	protected static final String TRANSCODE_AUDIO_441KHZ = "TranscodeAudioTo441kHz";
	protected static final String TRANSCODE_AUDIO = "TranscodeAudio";
	protected static final String TRANSCODE_EXT = "TranscodeExtensions";
	protected static final String TRANSCODE_FAST_START = "TranscodeFastStart";
	protected static final String TRANSCODE_VIDEO = "TranscodeVideo";
	protected static final String TRANSCODED_SIZE = "TranscodedVideoFileSize";
	protected static final String TRANSCODED_VIDEO_AUDIO_SAMPLE_RATE = "TranscodedVideoAudioSampleRate";
	protected static final String USER_AGENT_ADDITIONAL_HEADER = "UserAgentAdditionalHeader";
	protected static final String USER_AGENT_ADDITIONAL_SEARCH = "UserAgentAdditionalHeaderSearch";
	protected static final String USER_AGENT = "UserAgentSearch";
	protected static final String UPNP_DETAILS = "UpnpDetailsSearch";
	protected static final String USE_CLOSED_CAPTION = "UseClosedCaption";
	protected static final String USE_SAME_EXTENSION = "UseSameExtension";
	protected static final String VIDEO = "Video";
	protected static final String WRAP_DTS_INTO_PCM = "WrapDTSIntoPCM";
	protected static final String WRAP_ENCODED_AUDIO_INTO_PCM = "WrapEncodedAudioIntoPCM";

	private static int maximumBitrateTotal = 0;

	public static RendererConfiguration getDefaultConf() {
		return defaultConf;
	}

	/**
	 * Load all renderer configuration files and set up the default renderer.
	 *
	 * @param pmsConf
	 */
	public static void loadRendererConfigurations(PmsConfiguration pmsConf) {
		_pmsConfiguration = pmsConf;
		enabledRendererConfs = new TreeSet<>(rendererLoadingPriorityComparator);

		try {
			defaultConf = new RendererConfiguration();
		} catch (ConfigurationException e) {
			LOGGER.debug("Caught exception", e);
		}

		File renderersDir = getRenderersDir();

		if (renderersDir != null) {
			LOGGER.info("Loading renderer configurations from " + renderersDir.getAbsolutePath());

			File[] confs = renderersDir.listFiles();
			Arrays.sort(confs);
			int rank = 1;
			List<String> ignoredRenderers = pmsConf.getIgnoredRenderers();
			for (File f : confs) {
				if (f.getName().endsWith(".conf")) {
					try {
						RendererConfiguration r = new RendererConfiguration(f);
						r.rank = rank++;
						String rendererName = r.getRendererName();
						if (!ignoredRenderers.contains(rendererName)) {
							enabledRendererConfs.add(r);
						} else {
							LOGGER.debug("Ignored " + rendererName + " configuration");
						}
					} catch (ConfigurationException ce) {
						LOGGER.info("Error in loading configuration of: " + f.getAbsolutePath());
					}
				}
			}
		}

		LOGGER.info("Enabled " + enabledRendererConfs.size() + " configurations, listed in order of loading priority:");
		for (RendererConfiguration r : enabledRendererConfs) {
			LOGGER.info(":   " + r);
		}

		if (enabledRendererConfs.size() > 0) {
			// See if a different default configuration was configured
			String rendererFallback = pmsConf.getRendererDefault();

			if (StringUtils.isNotBlank(rendererFallback)) {
				RendererConfiguration fallbackConf = getRendererConfigurationByName(rendererFallback);

				if (fallbackConf != null) {
					// A valid fallback configuration was set, use it as default.
					defaultConf = fallbackConf;
				}
			}
		}
		DeviceConfiguration.loadDeviceConfigurations(pmsConf);
	}

	private static void loadRenderersNames() {
		File renderersDir = getRenderersDir();

		if (renderersDir != null) {
			LOGGER.info("Loading renderer names from " + renderersDir.getAbsolutePath());

			for (File f : renderersDir.listFiles()) {
				if (f.getName().endsWith(".conf")) {
					try {
						allRenderersNames.add(new RendererConfiguration(f).getRendererName());
					} catch (ConfigurationException ce) {
						LOGGER.warn("Error loading " + f.getAbsolutePath());
					}
				}
			}

			Collections.sort(allRenderersNames, String.CASE_INSENSITIVE_ORDER);
		}
	}

	public int getInt(String key, int def) {
		return configurationReader.getInt(key, def);
	}

	public long getLong(String key, int def) {
		return configurationReader.getLong(key, def);
	}

	public boolean getBoolean(String key, boolean def) {
		return configurationReader.getBoolean(key, def);
	}

	public String getString(String key, String def) {
		return configurationReader.getNonBlankConfigurationString(key, def);
	}

	public List<String> getStringList(String key, String def) {
		return configurationReader.getStringList(key, def);
	}

	@Deprecated
	public static ArrayList<RendererConfiguration> getAllRendererConfigurations() {
		return getEnabledRenderersConfigurations();
	}

	public boolean nox264() {
		return false;
	}

	/**
	 * Returns the list of all renderer configurations.
	 *
	 * @return The list of all configurations.
	 */
	public static ArrayList<RendererConfiguration> getEnabledRenderersConfigurations() {
		return enabledRendererConfs != null ? new ArrayList(enabledRendererConfs) : null;
	}

	public static Collection<RendererConfiguration> getConnectedRenderersConfigurations() {
		// We need to check both upnp and http sides to ensure a complete list
		HashSet<RendererConfiguration> renderers = new HashSet<>(UPNPHelper.getRenderers(UPNPHelper.ANY));
		renderers.addAll(addressAssociation.values());
		return renderers;
	}

	public static boolean hasConnectedAVTransportPlayers() {
		return UPNPHelper.hasRenderer(UPNPHelper.AVT);
	}

	public static List<RendererConfiguration> getConnectedAVTransportPlayers() {
		return UPNPHelper.getRenderers(UPNPHelper.AVT);
	}

	public static boolean hasConnectedControlPlayers() {
		return UPNPHelper.hasRenderer(UPNPHelper.ANY);
	}

	public static List<RendererConfiguration> getConnectedControlPlayers() {
		return UPNPHelper.getRenderers(UPNPHelper.ANY);
	}

	public static File getRenderersDir() {
		final String[] pathList = PropertiesUtil.getProjectProperties().get("project.renderers.dir").split(",");

		for (String path : pathList) {
			if (path.trim().length() > 0) {
				File file = new File(path.trim());

				if (file.isDirectory()) {
					if (file.canRead()) {
						return file;
					} else {
						LOGGER.warn("Can't read directory: {}", file.getAbsolutePath());
					}
				}
			}
		}

		return null;
	}

	public static void resetAllRenderers() {
		for (RendererConfiguration r : getConnectedRenderersConfigurations()) {
			r.rootFolder = null;
		}
		// Resetting enabledRendererConfs isn't strictly speaking necessary any more, since 
		// these are now for reference only and never actually populate their root folders.
		for (RendererConfiguration r : enabledRendererConfs) {
			r.rootFolder = null;
		}
	}

	public RootFolder getRootFolder() {
		if (rootFolder == null) {
			ArrayList<String> tags = new ArrayList<String>();
			tags.add(getRendererName());
			for (InetAddress sa : addressAssociation.keySet()) {
				if (addressAssociation.get(sa) == this) {
					tags.add(sa.getHostAddress());
				}
			}

			rootFolder = new RootFolder(tags);
			if (pmsConfiguration.getUseCache()) {
				rootFolder.discoverChildren();
			}
		}

		return rootFolder;
	}

	public void addFolderLimit(DLNAResource res) {
		if (rootFolder != null) {
			rootFolder.setFolderLim(res);
		}
	}

	public void setRootFolder(RootFolder r) {
		rootFolder = r;
	}

	/**
	 * Associate an IP address with this renderer. The association will
	 * persist between requests, allowing the renderer to be recognized
	 * by its address in later requests.
	 *
	 * @param sa The IP address to associate.
	 * @return whether the device at this address is a renderer.
	 * @see #getRendererConfigurationBySocketAddress(InetAddress)
	 */
	public boolean associateIP(InetAddress sa) {
		if (UPNPHelper.isNonRenderer(sa)) {
			// TODO: remove it if already added unknowingly
			return false;
		}

		// FIXME: handle multiple clients with same ip properly, now newer overwrites older

		addressAssociation.put(sa, this);
		if (
			(
				pmsConfiguration.isAutomaticMaximumBitrate() ||
				pmsConfiguration.isSpeedDbg()
			) &&
			!(
				sa.isLoopbackAddress() ||
				sa.isAnyLocalAddress()
			)
		) {
			SpeedStats.getInstance().getSpeedInMBits(sa, getRendererName());
		}
		return true;
	}

	public static void calculateAllSpeeds() {
		for (InetAddress sa : addressAssociation.keySet()) {
			if (sa.isLoopbackAddress() || sa.isAnyLocalAddress()) {
				continue;
			}
			RendererConfiguration r = addressAssociation.get(sa);
			SpeedStats.getInstance().getSpeedInMBits(sa, r.getRendererName());
		}
	}

	public static RendererConfiguration getRendererConfigurationBySocketAddress(InetAddress sa) {
		RendererConfiguration r = addressAssociation.get(sa);
		if (r != null) {
			LOGGER.trace("Matched media renderer \"" + r.getRendererName() + "\" based on address " + sa);
		}
		return r;
	}

	/**
	 * Tries to find a matching renderer configuration based on the given collection of
	 * request headers
	 *
	 * @param headers The headers.
	 * @param ia The request's origin address.
	 * @return The matching renderer configuration or <code>null</code>
	 */
	public static RendererConfiguration getRendererConfigurationByHeaders(Collection<Map.Entry<String, String>> headers, InetAddress ia) {
		return getRendererConfigurationByHeaders(new SortedHeaderMap(headers), ia);
	}

	public static RendererConfiguration getRendererConfigurationByHeaders(SortedHeaderMap sortedHeaders, InetAddress ia) {
		RendererConfiguration r = null;
		RendererConfiguration ref = getRendererConfigurationByHeaders(sortedHeaders);
		if (ref != null) {
			boolean isNew = !addressAssociation.containsKey(ia);
			r = resolve(ia, ref);
			if (r != null) {
				LOGGER.trace("Matched " + (isNew ? "new " : "") + "media renderer \"" + r.getRendererName() + "\" based on headers " + sortedHeaders);
			}
		}
		return r;
	}

	public static RendererConfiguration getRendererConfigurationByHeaders(SortedHeaderMap sortedHeaders) {
		if (_pmsConfiguration.isRendererForceDefault()) {
			// Force default renderer
			LOGGER.trace("Forcing renderer match to \"" + defaultConf.getRendererName() + "\"");
			return defaultConf;
		}
		for (RendererConfiguration r : enabledRendererConfs) {
			if (r.match(sortedHeaders)) {
				LOGGER.trace("Matched media renderer \"" + r.getRendererName() + "\" based on headers " + sortedHeaders);
				return r;
			}
		}
		return null;
	}

	/**
	 * Tries to find a matching renderer configuration based on the name of
	 * the renderer. Returns true if the provided name is equal to or a
	 * substring of the renderer name defined in a configuration, where case
	 * does not matter.
	 *
	 * @param name The renderer name to match.
	 * @return The matching renderer configuration or <code>null</code>
	 *
	 * @since 1.50.1
	 */
	public static RendererConfiguration getRendererConfigurationByName(String name) {
		for (RendererConfiguration conf : enabledRendererConfs) {
			if (conf.getRendererName().toLowerCase().contains(name.toLowerCase())) {
				return conf;
			}
		}

		return null;
	}

	public static RendererConfiguration getRendererConfigurationByUUID(String uuid) {
		for (RendererConfiguration conf : getConnectedRenderersConfigurations()) {
			if (conf.getUUID().equals(uuid)) {
				return conf;
			}
		}

		return null;
	}

	public static RendererConfiguration getRendererConfigurationByUPNPDetails(String details/*, InetAddress ia, String uuid*/) {
		for (RendererConfiguration r : enabledRendererConfs) {
			if (r.matchUPNPDetails(details)) {
				LOGGER.trace("Matched media renderer \"" + r.getRendererName() + "\" based on dlna details \"" + details + "\"");
				return r;
			}
		}
		return null;
	}

	public static RendererConfiguration resolve(InetAddress ia, RendererConfiguration ref) {
		DeviceConfiguration r = null;
		if (ref == null) {
			ref = getDefaultConf();
		}
		try {
			if (addressAssociation.containsKey(ia)) {
				// Already seen, finish configuration if required
				r = (DeviceConfiguration) addressAssociation.get(ia);
				boolean higher = ref.getLoadingPriority() > r.getLoadingPriority() && ref != defaultConf;
				if (!r.loaded || higher) {
					if (higher) {
						LOGGER.debug("Switching to higher priority renderer: " + ref.getRendererName());
					}
					r.inherit(ref);
					// update gui
					PMS.get().updateRenderer(r);
				}
			} else if (!UPNPHelper.isNonRenderer(ia)) {
				// It's brand new
				r = new DeviceConfiguration(ref, ia);
				if (r.associateIP(ia)) {
					PMS.get().setRendererFound(r);
				}
			}
		} catch (Exception e) {
		}
		return r;
	}

	public FormatConfiguration getFormatConfiguration() {
		return formatConfiguration;
	}

	public Configuration getConfiguration() {
		return configuration;
	}

	public PmsConfiguration getPmsConfiguration() {
		return pmsConfiguration;
	}

	public File getFile() {
		return file;
	}

	public File getUsableFile() {
		File f = getFile();
		if (f == null || f.equals(NOFILE)) {
			f = new File(getRenderersDir(), getRendererName().split("\\(")[0].trim().replace(" ", "") + ".conf");
		}
		return f;
	}

	public static void createNewFile(RendererConfiguration r, File file, boolean load, File ref) {
		try {
			ArrayList<String> conf = new ArrayList<String>();
			String name = r.getRendererName().split("\\(")[0].trim();
			Map<String, String> details = r.getUpnpDetails();
			String detailmatcher = details == null ? "" :
				(details.get("manufacturer") + " , " + details.get("modelName"));

			// Add the header and identifiers
			conf.add("#----------------------------------------------------------------------------");
			conf.add("# Auto-generated profile for " + name);
			conf.add("#" + (ref == null ? "" : " Based on " + ref.getName()));
			conf.add("# See PS3.conf for a description of all possible configuration options.");
			conf.add("#");
			conf.add("");
			conf.add(RENDERER_NAME + " = " + name);
			conf.add(UPNP_DETAILS + " = " + detailmatcher);
			conf.add("");
			// TODO: Set more properties automatically from UPNP info

			if (ref != null) {
				// Copy the reference file, skipping its header and identifiers
				Matcher skip = Pattern.compile(".*(" + RENDERER_ICON + "|" + RENDERER_NAME + "|" +
					UPNP_DETAILS + "|" + USER_AGENT + "|" + USER_AGENT_ADDITIONAL_HEADER + "|" +
					USER_AGENT_ADDITIONAL_SEARCH + ").*").matcher("");
				boolean header = true;
				for (String line : FileUtils.readLines(ref, Charsets.UTF_8)) {
					if (
						skip.reset(line).matches() ||
						(
							header &&
							(
								line.startsWith("#") ||
								StringUtils.isBlank(line)
							)
						)
					) {
						continue;
					}
					header = false;
					conf.add(line);
				}
			}

			FileUtils.writeLines(file, "utf-8", conf, "\r\n");

			if (load) {
				try {
					r.init(file);
				} catch (ConfigurationException ce) {
					LOGGER.debug("Error initializing renderer configuration: " + ce);
				}
			}
		} catch (IOException ie) {
			LOGGER.debug("Error creating renderer configuration file: " + ie);
		}
	}

	public boolean isFileless() {
		return fileless;
	}

	public void setFileless(boolean b) {
		fileless = b;
	}

	public int getRank() {
		return rank;
	}

	public String getThumbSize() {
		return getString(THUMBNAIL_SIZE, "");
	}

	public String getThumbBG() {
		return getString(THUMBNAIL_BG, "");
	}

	/**
	 * @see #isXbox360()
	 * @deprecated
	 */
	@Deprecated
	public boolean isXBOX() {
		return isXbox360();
	}

	/**
	 * @return whether this renderer is an Xbox 360
	 */
	public boolean isXbox360() {
		return getRendererName().toUpperCase().contains("XBOX 360");
	}

	/**
	 * @return whether this renderer is an Xbox One
	 */
	public boolean isXboxOne() {
		return getRendererName().toUpperCase().contains("XBOX ONE");
	}

	public boolean isXBMC() {
		return getRendererName().toUpperCase().contains("XBMC");
	}

	public boolean isPS3() {
		return getRendererName().toUpperCase().contains("PLAYSTATION") || getRendererName().toUpperCase().contains("PS3");
	}

	public boolean isBRAVIA() {
		return getRendererName().toUpperCase().contains("BRAVIA");
	}

	public boolean isFDSSDP() {
		return getRendererName().toUpperCase().contains("FDSSDP");
	}

	public boolean isLG() {
		return getRendererName().toUpperCase().contains("LG ");
	}

	// Ditlew
	public int getByteToTimeseekRewindSeconds() {
		return getInt(BYTE_TO_TIMESEEK_REWIND_SECONDS, 0);
	}

	// Ditlew
	public int getCBRVideoBitrate() {
		return getInt(CBR_VIDEO_BITRATE, 0);
	}

	// Ditlew
	public boolean isShowDVDTitleDuration() {
		return getBoolean(SHOW_DVD_TITLE_DURATION, false);
	}

	public RendererConfiguration() throws ConfigurationException {
		this(null, null);
	}

	public RendererConfiguration(String uuid) throws ConfigurationException {
		this(null, uuid);
	}

	public RendererConfiguration(int ignored) {
		// Just instantiate minimally, full initialization will happen later
		configuration = createPropertiesConfiguration();
		configurationReader = new ConfigurationReader(configuration, true); // true: log
	}

	static UnicodeUnescaper unicodeUnescaper = new UnicodeUnescaper();

	public RendererConfiguration(File f) throws ConfigurationException {
		this(f, null);
	}

	public RendererConfiguration(File f, String uuid) throws ConfigurationException {
		super(uuid);

		configuration = createPropertiesConfiguration();

		// false: don't log overrides (every renderer conf
		// overrides multiple settings)
		configurationReader = new ConfigurationReader(configuration, false);
		pmsConfiguration = _pmsConfiguration;

		renderCache = new HashMap<>();
		player = null;
		buffer = 0;

		init(f);
	}

	static StringUtil.LaxUnicodeUnescaper laxUnicodeUnescaper = new StringUtil.LaxUnicodeUnescaper();

	public static PropertiesConfiguration createPropertiesConfiguration() {
		PropertiesConfiguration conf = new PropertiesConfiguration();
		conf.setListDelimiter((char) 0);
		// Treat backslashes in the conf as literal while also supporting double-backslash syntax, i.e.
		// ensure that typical raw regex strings (and unescaped Windows file paths) are read correctly.
		conf.setIOFactory(new PropertiesConfiguration.DefaultIOFactory() {
			@Override
			public PropertiesConfiguration.PropertiesReader createPropertiesReader(final Reader in, final char delimiter) {
				return new PropertiesConfiguration.PropertiesReader(in, delimiter) {
					@Override
					protected void parseProperty(final String line) {
						// Decode any backslashed unicode escapes, e.g. '\u005c', from the
						// ISO 8859-1 (aka Latin 1) encoded java Properties file, then
						// unescape any double-backslashes, then escape all backslashes before parsing
<<<<<<< HEAD
						super.parseProperty(laxUnicodeUnescaper.translate(line).replace("\\\\", "\\").replace("\\", "\\\\"));
=======
						super.parseProperty(unicodeUnescaper.translate(line).replace("\\\\", "\\").replace("\\", "\\\\"));
>>>>>>> e9744bb1
					}
				};
			}
		});
		return conf;
	}

	public boolean load(File f) throws ConfigurationException {
		if (f != null && !f.equals(NOFILE) && (configuration instanceof PropertiesConfiguration)) {
			((PropertiesConfiguration) configuration).load(f);

			// Set up the header matcher
			SortedHeaderMap searchMap = new SortedHeaderMap();
			searchMap.put("User-Agent", getUserAgent());
			searchMap.put(getUserAgentAdditionalHttpHeader(), getUserAgentAdditionalHttpHeaderSearch());
			String re = searchMap.toRegex();
			sortedHeaderMatcher = StringUtils.isNotBlank(re) ? Pattern.compile(re, Pattern.CASE_INSENSITIVE).matcher("") : null;

			boolean addWatch = file != f;
			file = f;
			if (addWatch) {
				PMS.getFileWatcher().add(new FileWatcher.Watch(getFile().getPath(), reloader, this));
			}
			return true;
		}
		return false;
	}

	public void init(File f) throws ConfigurationException {
		rootFolder = null;
		if (!loaded) {
			configuration.clear();
			loaded = load(f);
		}

		mimes = new HashMap<>();
		String mimeTypes = getString(MIME_TYPES_CHANGES, "");

		if (StringUtils.isNotBlank(mimeTypes)) {
			StringTokenizer st = new StringTokenizer(mimeTypes, "|");

			while (st.hasMoreTokens()) {
				String mime_change = st.nextToken().trim();
				int equals = mime_change.indexOf('=');

				if (equals > -1) {
					String old = mime_change.substring(0, equals).trim().toLowerCase();
					String nw = mime_change.substring(equals + 1).trim().toLowerCase();
					mimes.put(old, nw);
				}
			}
		}

		String s = getString(TEXTWRAP, "").toLowerCase();
		line_w = getIntAt(s, "width:", 0);
		if (line_w > 0) {
			line_h = getIntAt(s, "height:", 0);
			indent = getIntAt(s, "indent:", 0);
			int ws = getIntAt(s, "whitespace:", 9);
			int dotct = getIntAt(s, "dots:", 0);
			inset = new String(new byte[indent]).replaceAll(".", Character.toString((char) ws));
			dots = new String(new byte[dotct]).replaceAll(".", ".");
		}

		charMap = new HashMap<>();
		String ch = getString(CHARMAP, null);
		if (StringUtils.isNotBlank(ch)) {
			StringTokenizer st = new StringTokenizer(ch, " ");
			String org = "";

			while (st.hasMoreTokens()) {
				String tok = st.nextToken().trim();
				if (StringUtils.isBlank(tok)) {
					continue;
				}
				tok = tok.replaceAll("###0", " ").replaceAll("###n", "\n").replaceAll("###r", "\r");
				if (StringUtils.isBlank(org)) {
					org = tok;
				} else {
					charMap.put(org, tok);
					org = "";
				}
			}
		}

		DLNAPN = new HashMap<>();
		String DLNAPNchanges = getString(DLNA_PN_CHANGES, "");

		if (StringUtils.isNotBlank(DLNAPNchanges)) {
			LOGGER.trace("Config DLNAPNchanges: " + DLNAPNchanges);
			StringTokenizer st = new StringTokenizer(DLNAPNchanges, "|");
			while (st.hasMoreTokens()) {
				String DLNAPN_change = st.nextToken().trim();
				int equals = DLNAPN_change.indexOf('=');
				if (equals > -1) {
					String old = DLNAPN_change.substring(0, equals).trim().toUpperCase();
					String nw = DLNAPN_change.substring(equals + 1).trim().toUpperCase();
					DLNAPN.put(old, nw);
				}
			}
		}

		if (f == null) {
			// The default renderer supports everything!
			configuration.addProperty(MEDIAPARSERV2, true);
			configuration.addProperty(MEDIAPARSERV2_THUMB, true);
			configuration.addProperty(SUPPORTED, "f:.+");
		}

		if (isMediaParserV2()) {
			formatConfiguration = new FormatConfiguration(configuration.getList(SUPPORTED));
		}
	}

	public void reset() {
		File f = getFile();
		try {
			LOGGER.info("Reloading renderer configuration: {}", f);
			loaded = false;
			init(f);
			// update gui
			for (RendererConfiguration d : DeviceConfiguration.getInheritors(this)) {
				PMS.get().updateRenderer(d);
			}
		} catch (Exception e) {
			LOGGER.debug("Error reloading renderer configuration {}: {}", f, e);
			e.printStackTrace();
		}
	}

	public String getDLNAPN(String old) {
		if (DLNAPN.containsKey(old)) {
			return DLNAPN.get(old);
		}

		return old;
	}

	public boolean supportsFormat(Format f) {
		switch (f.getType()) {
			case Format.VIDEO:
				return isVideoSupported();
			case Format.AUDIO:
				return isAudioSupported();
			case Format.IMAGE:
				return isImageSupported();
			default:
				break;
		}

		return false;
	}

	public boolean isVideoSupported() {
		return getBoolean(VIDEO, true);
	}

	public boolean isAudioSupported() {
		return getBoolean(AUDIO, true);
	}

	public boolean isImageSupported() {
		return getBoolean(IMAGE, true);
	}

	public boolean isTranscodeToWMV() {
		return getVideoTranscode().equals(WMV);
	}

	public boolean isTranscodeToMPEGPSMPEG2AC3() {
		String videoTranscode = getVideoTranscode();
		return videoTranscode.equals(MPEGPSMPEG2AC3) || videoTranscode.equals(DEPRECATED_MPEGAC3) || videoTranscode.equals(DEPRECATED_MPEGPSAC3);
	}

	public boolean isTranscodeToMPEGTSMPEG2AC3() {
		String videoTranscode = getVideoTranscode();
		return videoTranscode.equals(MPEGTSMPEG2AC3) || videoTranscode.equals(DEPRECATED_MPEGTSAC3);
	}

	public boolean isTranscodeToMPEGTSH264AC3() {
		String videoTranscode = getVideoTranscode();
		return videoTranscode.equals(MPEGTSH264AC3) || videoTranscode.equals(DEPRECATED_H264TSAC3);
	}

	public boolean isTranscodeToMPEGTSH264AAC() {
		return getVideoTranscode().equals(MPEGTSH264AAC);
	}

	/**
	 * @return whether to use the AC-3 audio codec for transcoded video
	 */
	public boolean isTranscodeToAC3() {
		return isTranscodeToMPEGPSMPEG2AC3() || isTranscodeToMPEGTSMPEG2AC3() || isTranscodeToMPEGTSH264AC3();
	}

	/**
	 * @return whether to use the AAC audio codec for transcoded video
	 */
	public boolean isTranscodeToAAC() {
		return isTranscodeToMPEGTSH264AAC();
	}

	/**
	 * @return whether to use the H.264 video codec for transcoded video
	 */
	public boolean isTranscodeToH264() {
		return isTranscodeToMPEGTSH264AAC() || isTranscodeToMPEGTSH264AC3();
	}

	/**
	 * @return whether to use the MPEG-TS container for transcoded video
	 */
	public boolean isTranscodeToMPEGTS() {
		return isTranscodeToMPEGTSMPEG2AC3() || isTranscodeToMPEGTSH264AC3() || isTranscodeToMPEGTSH264AAC();
	}

	/**
	 * @return whether to use the MPEG-2 video codec for transcoded video
	 */
	public boolean isTranscodeToMPEG2() {
		return isTranscodeToMPEGTSMPEG2AC3() || isTranscodeToMPEGPSMPEG2AC3();
	}

	public boolean isAutoRotateBasedOnExif() {
		return getBoolean(AUTO_EXIF_ROTATE, false);
	}

	public boolean isTranscodeToMP3() {
		return getAudioTranscode().equals(MP3);
	}

	public boolean isTranscodeToLPCM() {
		return getAudioTranscode().equals(LPCM);
	}

	public boolean isTranscodeToWAV() {
		return getAudioTranscode().equals(WAV);
	}

	public boolean isTranscodeAudioTo441() {
		return getBoolean(TRANSCODE_AUDIO_441KHZ, false);
	}

	/**
	 * @return whether to transcode H.264 video if it exceeds level 4.1
	 */
	public boolean isH264Level41Limited() {
		return getBoolean(H264_L41_LIMITED, true);
	}

	public boolean isTranscodeFastStart() {
		return getBoolean(TRANSCODE_FAST_START, false);
	}

	public boolean isDLNALocalizationRequired() {
		return getBoolean(DLNA_LOCALIZATION_REQUIRED, false);
	}

	public boolean isDisableMencoderNoskip() {
		return getBoolean(DISABLE_MENCODER_NOSKIP, false);
	}

	/**
	 * Determine the mime type specific for this renderer, given a generic mime
	 * type. This translation takes into account all configured "Supported"
	 * lines and mime type aliases for this renderer.
	 *
	 * @param mimeType
	 *            The mime type to look up. Special values are
	 *            <code>HTTPResource.VIDEO_TRANSCODE</code> and
	 *            <code>HTTPResource.AUDIO_TRANSCODE</code>, which will be
	 *            translated to the mime type of the transcoding profile
	 *            configured for this renderer.
	 * @return The mime type.
	 */
	public String getMimeType(String mimeType) {
		if (mimeType == null) {
			return null;
		}

		String matchedMimeType = null;

		if (isMediaParserV2()) {
			// Use the supported information in the configuration to determine the transcoding mime type.
			if (HTTPResource.VIDEO_TRANSCODE.equals(mimeType)) {
				if (isTranscodeToMPEGTSH264AC3()) {
					matchedMimeType = getFormatConfiguration().match(FormatConfiguration.MPEGTS, FormatConfiguration.H264, FormatConfiguration.AC3);
				} else if (isTranscodeToMPEGTSH264AAC()) {
					matchedMimeType = getFormatConfiguration().match(FormatConfiguration.MPEGTS, FormatConfiguration.H264, FormatConfiguration.AAC);
				} else if (isTranscodeToMPEGTSMPEG2AC3()) {
					matchedMimeType = getFormatConfiguration().match(FormatConfiguration.MPEGTS, FormatConfiguration.MPEG2, FormatConfiguration.AC3);
				} else if (isTranscodeToWMV()) {
					matchedMimeType = getFormatConfiguration().match(FormatConfiguration.WMV, FormatConfiguration.WMV, FormatConfiguration.WMA);
				} else {
					// Default video transcoding mime type
					matchedMimeType = getFormatConfiguration().match(FormatConfiguration.MPEGPS, FormatConfiguration.MPEG2, FormatConfiguration.AC3);
				}
			} else if (HTTPResource.AUDIO_TRANSCODE.equals(mimeType)) {
				if (isTranscodeToWAV()) {
					matchedMimeType = getFormatConfiguration().match(FormatConfiguration.WAV, null, null);
				} else if (isTranscodeToMP3()) {
					matchedMimeType = getFormatConfiguration().match(FormatConfiguration.MP3, null, null);
				} else {
					// Default audio transcoding mime type
					matchedMimeType = getFormatConfiguration().match(FormatConfiguration.LPCM, null, null);

					if (matchedMimeType != null) {
						if (isTranscodeAudioTo441()) {
							matchedMimeType += ";rate=44100;channels=2";
						} else {
							matchedMimeType += ";rate=48000;channels=2";
						}
					}
				}
			}
		}

		if (matchedMimeType == null) {
			// No match found, try without media parser v2
			if (HTTPResource.VIDEO_TRANSCODE.equals(mimeType)) {
				if (isTranscodeToWMV()) {
					matchedMimeType = HTTPResource.WMV_TYPEMIME;
				} else {
					// Default video transcoding mime type
					matchedMimeType = HTTPResource.MPEG_TYPEMIME;
				}
			} else if (HTTPResource.AUDIO_TRANSCODE.equals(mimeType)) {
				if (isTranscodeToWAV()) {
					matchedMimeType = HTTPResource.AUDIO_WAV_TYPEMIME;
				} else if (isTranscodeToMP3()) {
					matchedMimeType = HTTPResource.AUDIO_MP3_TYPEMIME;
				} else {
					// Default audio transcoding mime type
					matchedMimeType = HTTPResource.AUDIO_LPCM_TYPEMIME;

					if (isTranscodeAudioTo441()) {
						matchedMimeType += ";rate=44100;channels=2";
					} else {
						matchedMimeType += ";rate=48000;channels=2";
					}
				}
			}
		}

		if (matchedMimeType == null) {
			matchedMimeType = mimeType;
		}

		// Apply renderer specific mime type aliases
		if (mimes.containsKey(matchedMimeType)) {
			return mimes.get(matchedMimeType);
		}

		return matchedMimeType;
	}

	public boolean matchUPNPDetails(String details) {
		String upnpDetails = getUpnpDetailsString();
		Pattern pattern;

		if (StringUtils.isNotBlank(upnpDetails)) {
			String p = StringUtils.join(upnpDetails.split(" , "), ".*");
			pattern = Pattern.compile(p, Pattern.CASE_INSENSITIVE);
			return pattern.matcher(details.replace("\n", " ")).find();
		} else {
			return false;
		}
	}

	/**
	 * Returns the pattern to match the User-Agent header to as defined in the
	 * renderer configuration. Default value is "".
	 *
	 * @return The User-Agent search pattern.
	 */
	public String getUserAgent() {
		return getString(USER_AGENT, "");
	}

	/**
	 * Returns the unique upnp details of this renderer as defined in the
	 * renderer configuration. Default value is "".
	 *
	 * @return The detail string.
	 */
	public String getUpnpDetailsString() {
		return getString(UPNP_DETAILS, "");
	}

	/**
	 * Returns the upnp details of this renderer as broadcast by itself, if known.
	 * Default value is null.
	 *
	 * @return The detail map.
	 */
	public Map<String, String> getUpnpDetails() {
		return UPNPHelper.getDeviceDetails(UPNPHelper.getDevice(uuid));
	}

	/**
	 * Returns the current upnp state variables of this renderer, if known. Default value is null.
	 *
	 * @return The data.
	 */
	public Map<String, String> getUPNPData() {
		return UPNPHelper.getData(uuid, instanceID);
	}

	/**
	 * Returns the upnp services of this renderer.
	 * Default value is null.
	 *
	 * @return The list of service names.
	 */
	public List<String> getUpnpServices() {
		return UPNPHelper.getServiceNames(UPNPHelper.getDevice(uuid));
	}

	/**
	 * Returns the uuid of this renderer, if known. Default value is null.
	 *
	 * @return The uuid.
	 */
	public String getUUID() {
		return uuid;
	}

	/**
	 * Sets the uuid of this renderer.
	 *
	 * @param uuid The uuid.
	 */
	public void setUUID(String uuid) {
		this.uuid = uuid;
	}

	/**
	 * Returns the upnp instance id of this renderer, if known. Default value is null.
	 *
	 * @return The instance id.
	 */
	public String getInstanceID() {
		return instanceID;
	}

	/**
	 * Sets the upnp instance id of this renderer.
	 *
	 * @param id The instance id.
	 */
	public void setInstanceID(String id) {
		instanceID = id;
	}

	/**
	 * Returns whether this renderer is known to be offline.
	 *
	 * @return Whether offline.
	 */
	public boolean isOffline() {
		return !(uuid == null ? hasAssociatedAddress() : UPNPHelper.isActive(uuid, instanceID));
	}

	/**
	 * Returns whether this renderer is currently connected via upnp.
	 *
	 * @return Whether connected.
	 */
	public boolean isUpnpConnected() {
		return uuid != null ? UPNPHelper.isActive(uuid, instanceID) : false;
	}

	/**
	 * Returns whether this renderer has an associated address.
	 *
	 * @return Has address.
	 */
	public boolean hasAssociatedAddress() {
		return addressAssociation.values().contains(this);
	}

	/**
	 * Returns this renderer's associated address.
	 *
	 * @return The address.
	 */
	public InetAddress getAddress() {
		// If we have a uuid look up the upnp device address, which is always
		// correct even if another device has overwritten our association
		if (uuid != null) {
			InetAddress address = UPNPHelper.getAddress(uuid);
			if (address != null) {
				return address;
			}
		}
		// Otherwise check the address association
		for (InetAddress sa : addressAssociation.keySet()) {
			if (addressAssociation.get(sa) == this) {
				return sa;
			}
		}
		return null;
	}

	/**
	 * Returns whether this renderer provides upnp control services.
	 *
	 * @return Whether controllable.
	 */
	public boolean isUpnpControllable() {
		return UPNPHelper.isUpnpControllable(uuid);
	}

	/**
	 * Returns a upnp player for this renderer if upnp control is supported.
	 *
	 * @return a player or null.
	 */
	public BasicPlayer getPlayer() {
		if (player == null) {
			player = isUpnpControllable() ? new UPNPHelper.Player((DeviceConfiguration) this) :
				new PlaybackTimer((DeviceConfiguration) this);
		}
		return player;
	}

	/**
	 * Sets the upnp player.
	 *
	 * @param the player.
	 */
	public void setPlayer(UPNPHelper.Player player) {
		this.player = player;
	}

	@Override
	public void alert() {
		if (gui != null) {
			gui.icon.setGrey(!isUpnpConnected());
		}
		super.alert();
	}

	public void setGuiComponents(StatusTab.RendererItem item) {
		gui = item;
	}

	public StatusTab.RendererItem getGuiComponents() {
		return gui;
	}

	/**
	 * RendererName: Determines the name that is displayed in the PMS user
	 * interface when this renderer connects. Default value is "Unknown
	 * renderer".
	 *
	 * @return The renderer name.
	 */
	public String getRendererName() {
		try {
			return UPNPHelper.getFriendlyName(uuid);
		} catch (Exception e) {
			return getString(RENDERER_NAME, Messages.getString("PMS.17"));
		}
	}

	/**
	 * Returns the icon to use for displaying this renderer in PMS as defined
	 * in the renderer configurations. Default value is "unknown.png".
	 *
	 * @return The renderer icon.
	 */
	public String getRendererIcon() {
		String icon = getString(RENDERER_ICON, "unknown.png");
		String deviceIcon = null;
		if (icon.equals("unknown.png")) {
			deviceIcon = UPNPHelper.getDeviceIcon(this, 140);
		}
		return deviceIcon == null ? icon : deviceIcon;
	}

	/**
	 * Returns the the name of an additional HTTP header whose value should
	 * be matched with the additional header search pattern. The header name
	 * must be an exact match (read: the header has to start with the exact
	 * same case sensitive string). The default value is "".
	 *
	 * @return The additional HTTP header name.
	 */
	public String getUserAgentAdditionalHttpHeader() {
		return getString(USER_AGENT_ADDITIONAL_HEADER, "");
	}

	/**
	 * Returns the pattern to match additional headers to as defined in the
	 * renderer configuration. Default value is "".
	 *
	 * @return The User-Agent search pattern.
	 */
	public String getUserAgentAdditionalHttpHeaderSearch() {
		return getString(USER_AGENT_ADDITIONAL_SEARCH, "");
	}

	/**
	 * May append a custom file extension to the file path.
	 * Returns the original path if the renderer didn't define an extension.
	 *
	 * @param file the original file path
	 * @return
	 */
	public String getUseSameExtension(String file) {
		String extension = getString(USE_SAME_EXTENSION, "");
		if (StringUtils.isNotEmpty(extension)) {
			file += "." + extension;
		}

		return file;
	}

	/**
	 * Returns true if SeekByTime is set to "true" or "exclusive", false otherwise.
	 * Default value is false.
	 *
	 * @return true if the renderer supports seek-by-time, false otherwise.
	 */
	public boolean isSeekByTime() {
		return isSeekByTimeExclusive() || getBoolean(SEEK_BY_TIME, false);
	}

	/**
	 * Returns true if SeekByTime is set to "exclusive", false otherwise.
	 * Default value is false.
	 *
	 * @return true if the renderer supports seek-by-time exclusively
	 * (i.e. not in conjunction with seek-by-byte), false otherwise.
	 */
	public boolean isSeekByTimeExclusive() {
		return getString(SEEK_BY_TIME, "").equalsIgnoreCase("exclusive");
	}

	public boolean isMuxH264MpegTS() {
		boolean muxCompatible = getBoolean(MUX_H264_WITH_MPEGTS, true);
		if (isMediaParserV2()) {
			muxCompatible = getFormatConfiguration().match(FormatConfiguration.MPEGTS, FormatConfiguration.H264, null) != null;
		}

		if (Platform.isMac() && System.getProperty("os.version") != null && System.getProperty("os.version").contains("10.4.")) {
			muxCompatible = false; // no tsMuxeR for 10.4 (yet?)
		}

		return muxCompatible;
	}

	public boolean isDTSPlayable() {
		return isMuxDTSToMpeg() || (isWrapDTSIntoPCM() && isMuxLPCMToMpeg());
	}

	public boolean isMuxDTSToMpeg() {
		if (isMediaParserV2()) {
			return getFormatConfiguration().isDTSSupported();
		}

		return getBoolean(MUX_DTS_TO_MPEG, false);
	}

	public boolean isWrapDTSIntoPCM() {
		return getBoolean(WRAP_DTS_INTO_PCM, true);
	}

	public boolean isWrapEncodedAudioIntoPCM() {
		return getBoolean(WRAP_ENCODED_AUDIO_INTO_PCM, false);
	}

	public boolean isLPCMPlayable() {
		return isMuxLPCMToMpeg();
	}

	public boolean isMuxLPCMToMpeg() {
		if (isMediaParserV2()) {
			return getFormatConfiguration().isLPCMSupported();
		}

		return getBoolean(MUX_LPCM_TO_MPEG, true);
	}

	public boolean isMuxNonMod4Resolution() {
		return getBoolean(MUX_NON_MOD4_RESOLUTION, false);
	}

	public boolean isMpeg2Supported() {
		if (isMediaParserV2()) {
			return getFormatConfiguration().isMpeg2Supported();
		}

		return isPS3();
	}

	/**
	 * Returns the codec to use for video transcoding for this renderer as
	 * defined in the renderer configuration. Default value is "MPEGPSMPEG2AC3".
	 *
	 * @return The codec name.
	 */
	public String getVideoTranscode() {
		return getString(TRANSCODE_VIDEO, MPEGPSMPEG2AC3);
	}

	/**
	 * Returns the codec to use for audio transcoding for this renderer as
	 * defined in the renderer configuration. Default value is "LPCM".
	 *
	 * @return The codec name.
	 */
	public String getAudioTranscode() {
		return getString(TRANSCODE_AUDIO, LPCM);
	}

	/**
	 * Returns whether or not to use the default DVD buffer size for this
	 * renderer as defined in the renderer configuration. Default is false.
	 *
	 * @return True if the default size should be used.
	 */
	public boolean isDefaultVBVSize() {
		return getBoolean(DEFAULT_VBV_BUFSIZE, false);
	}

	/**
	 * Returns the maximum bitrate (in megabits-per-second) supported by the
	 * media renderer as defined in the renderer configuration. The default
	 * value is "0" (unlimited).
	 *
	 * @return The bitrate.
	 */
	// TODO this should return an integer and the units should be bits-per-second
	public String getMaxVideoBitrate() {
		if (PMS.getConfiguration().isAutomaticMaximumBitrate()) {
			try {
				return calculatedSpeed();
			} catch (Exception e) {
				// ignore this
			}
		}
		return getString(MAX_VIDEO_BITRATE, "0");
	}

	/**
	 * Returns the maximum bitrate (in bits-per-second) as defined by
	 * whichever is lower out of the renderer setting or user setting.
	 *
	 * @return The maximum bitrate in bits-per-second.
	 */
	public int getMaxBandwidth() {
		if (maximumBitrateTotal > 0) {
			return maximumBitrateTotal;
		}

		int defaultMaxBitrates[] = getVideoBitrateConfig(PMS.getConfiguration().getMaximumBitrate());
		int rendererMaxBitrates[] = new int[2];

		if (StringUtils.isNotEmpty(getMaxVideoBitrate())) {
			rendererMaxBitrates = getVideoBitrateConfig(getMaxVideoBitrate());
		}

		// Give priority to the renderer's maximum bitrate setting over the user's setting
		if (rendererMaxBitrates[0] > 0 && rendererMaxBitrates[0] < defaultMaxBitrates[0]) {
			defaultMaxBitrates = rendererMaxBitrates;
		}

		maximumBitrateTotal = defaultMaxBitrates[0] * 1000000;
		return maximumBitrateTotal;
	}

	@Deprecated
	public String getCustomMencoderQualitySettings() {
		return getCustomMEncoderMPEG2Options();
	}

	/**
	 * Returns the override settings for MEncoder quality settings as
	 * defined in the renderer configuration. The default value is "".
	 *
	 * @return The MEncoder quality settings.
	 */
	public String getCustomMEncoderMPEG2Options() {
		return getString(CUSTOM_MENCODER_MPEG2_OPTIONS, "");
	}

	/**
	 * Converts the getCustomMencoderQualitySettings() from MEncoder's format to FFmpeg's.
	 *
	 * @return The FFmpeg quality settings.
	 */
	public String getCustomFFmpegMPEG2Options() {
		String mpegSettings = getCustomMEncoderMPEG2Options();

		String mpegSettingsArray[] = mpegSettings.split(":");

		String pairArray[];
		StringBuilder returnString = new StringBuilder();
		for (String pair : mpegSettingsArray) {
			pairArray = pair.split("=");
			switch (pairArray[0]) {
				case "keyint":
					returnString.append("-g ").append(pairArray[1]).append(" ");
					break;
				case "vqscale":
					returnString.append("-q:v ").append(pairArray[1]).append(" ");
					break;
				case "vqmin":
					returnString.append("-qmin ").append(pairArray[1]).append(" ");
					break;
				case "vqmax":
					returnString.append("-qmax ").append(pairArray[1]).append(" ");
					break;
				default:
					break;
			}
		}

		return returnString.toString();
	}

	/**
	 * Returns the override settings for MEncoder custom options in PMS as
	 * defined in the renderer configuration. The default value is "".
	 *
	 * @return The MEncoder custom options.
	 */
	public String getCustomMencoderOptions() {
		return getString(CUSTOM_MENCODER_OPTIONS, "");
	}

	/**
	 * Returns the maximum video width supported by the renderer as defined in
	 * the renderer configuration. 0 means unlimited.
	 *
	 * @see #isMaximumResolutionSpecified()
	 *
	 * @return The maximum video width.
	 */
	public int getMaxVideoWidth() {
		return getInt(MAX_VIDEO_WIDTH, 1920);
	}

	/**
	 * Returns the maximum video height supported by the renderer as defined
	 * in the renderer configuration. 0 means unlimited.
	 *
	 * @see #isMaximumResolutionSpecified()
	 *
	 * @return The maximum video height.
	 */
	public int getMaxVideoHeight() {
		return getInt(MAX_VIDEO_HEIGHT, 1080);
	}

	/**
	 * @Deprecated use isMaximumResolutionSpecified() instead
	 */
	@Deprecated
	public boolean isVideoRescale() {
		return getMaxVideoWidth() > 0 && getMaxVideoHeight() > 0;
	}

	/**
	 * Returns <code>true</code> if the renderer has a maximum supported width
	 * and height, <code>false</code> otherwise.
	 *
	 * @return whether the renderer has specified a maximum width and height
	 */
	public boolean isMaximumResolutionSpecified() {
		return getMaxVideoWidth() > 0 && getMaxVideoHeight() > 0;
	}

	public boolean isDLNAOrgPNUsed() {
		return getBoolean(DLNA_ORGPN_USE, true);
	}

	public boolean isAccurateDLNAOrgPN() {
		return getBoolean(ACCURATE_DLNA_ORGPN, false);
	}

	/**
	 * Returns whether or not to use the "res" element instead of the "albumArtURI"
	 * element for thumbnails in DLNA reponses. E.g. Samsung 2012 models do not
	 * recognize the "albumArtURI" element. Default value is <code>false</code>.
	 *
	 * @return True if the "res" element should be used, false otherwise.
	 */
	public boolean getThumbNailAsResource() {
		return getBoolean(THUMBNAIL_AS_RESOURCE, false);
	}

	/**
	 * Returns the comma separated list of file extensions that are forced to
	 * be transcoded and never streamed, as defined in the renderer
	 * configuration. Default value is "".
	 *
	 * @return The file extensions.
	 */
	public String getTranscodedExtensions() {
		return getString(TRANSCODE_EXT, "");
	}

	/**
	 * Returns the comma separated list of file extensions that are forced to
	 * be streamed and never transcoded, as defined in the renderer
	 * configuration. Default value is "".
	 *
	 * @return The file extensions.
	 */
	public String getStreamedExtensions() {
		return getString(STREAM_EXT, "");
	}

	/**
	 * Returns the size to report back to the renderer when transcoding media
	 * as defined in the renderer configuration. Default value is 0.
	 *
	 * @return The size to report.
	 */
	public long getTranscodedSize() {
		return getLong(TRANSCODED_SIZE, 0);
	}

	/**
	 * Some devices (e.g. Samsung) recognize a custom HTTP header for retrieving
	 * the contents of a subtitles file. This method will return the name of that
	 * custom HTTP header, or "" if no such header exists. Default value is "".
	 *
	 * @return The name of the custom HTTP header.
	 */
	public String getSubtitleHttpHeader() {
		return getString(SUBTITLE_HTTP_HEADER, "");
	}

	@Override
	public String toString() {
		return getRendererName();
	}

	public boolean isMediaParserV2() {
		return getBoolean(MEDIAPARSERV2, false) && LibMediaInfoParser.isValid();
	}

	public boolean isMediaParserV2ThumbnailGeneration() {
		return getBoolean(MEDIAPARSERV2_THUMB, false) && LibMediaInfoParser.isValid();
	}

	public boolean isForceJPGThumbnails() {
		return getBoolean(FORCE_JPG_THUMBNAILS, false) && LibMediaInfoParser.isValid();
	}

	public boolean isShowAudioMetadata() {
		return getBoolean(SHOW_AUDIO_METADATA, true);
	}

	public boolean isShowSubMetadata() {
		return getBoolean(SHOW_SUB_METADATA, true);
	}

	/**
	 * Whether to send the last modified date metadata for files and
	 * folders, which can take up screen space on some renderers.
	 *
	 * @return whether to send the metadata
	 */
	public boolean isSendDateMetadata() {
		return getBoolean(SEND_DATE_METADATA, true);
	}

	public boolean isDLNATreeHack() {
		return getBoolean(DLNA_TREE_HACK, false) && LibMediaInfoParser.isValid();
	}

	/**
	 * Returns whether or not to omit sending a content length header when the
	 * length is unknown, as defined in the renderer configuration. Default
	 * value is false.
	 * <p>
	 * Some renderers are particular about the "Content-Length" headers in
	 * requests (e.g. Sony Blu-ray Disc players). By default, UMS will send a
	 * "Content-Length" that refers to the total media size, even if the exact
	 * length is unknown.
	 *
	 * @return True if sending the content length header should be omitted.
	 */
	public boolean isChunkedTransfer() {
		return getBoolean(CHUNKED_TRANSFER, false);
	}

	/**
	 * Returns whether or not the renderer can handle the given format
	 * natively, based on its configuration in the renderer.conf. If it can
	 * handle a format natively, content can be streamed to the renderer. If
	 * not, content should be transcoded before sending it to the renderer.
	 *
	 * @param mediainfo The {@link DLNAMediaInfo} information parsed from the
	 * 				media file.
	 * @param format The {@link Format} to test compatibility for.
	 * @return True if the renderer natively supports the format, false
	 * 				otherwise.
	 */
	public boolean isCompatible(DLNAMediaInfo mediainfo, Format format) {
		// Use the configured "Supported" lines in the renderer.conf
		// to see if any of them match the MediaInfo library
		if (isMediaParserV2() && mediainfo != null && getFormatConfiguration().match(mediainfo) != null) {
			return true;
		}

		if (format != null) {
			String noTranscode = "";

			if (PMS.getConfiguration(this) != null) {
				noTranscode = PMS.getConfiguration(this).getDisableTranscodeForExtensions();
			}

			// Is the format among the ones to be streamed?
			return format.skip(noTranscode, getStreamedExtensions());
		} else {
			// Not natively supported.
			return false;
		}
	}

	public int getAutoPlayTmo() {
		return getInt(AUTO_PLAY_TMO, 5000);
	}

	public String getCustomFFmpegOptions() {
		return getString(CUSTOM_FFMPEG_OPTIONS, "");
	}

	/**
	 * If this is true, we will always output video at 16/9 aspect ratio to
	 * the renderer, meaning that all videos with different aspect ratios
	 * will have black bars added to the edges to make them 16/9.
	 *
	 * This addresses a bug in some renderers (like Panasonic TVs) where
	 * they stretch videos that are not 16/9.
	 *
	 * @return
	 */
	public boolean isKeepAspectRatio() {
		return getBoolean(KEEP_ASPECT_RATIO, false);
	}

	/**
	 * If this is false, FFmpeg will upscale videos with resolutions lower
	 * than SD (720 pixels wide) to the maximum resolution your renderer
	 * supports.
	 *
	 * Changing it to false is only recommended if your renderer has
	 * poor-quality upscaling, since we will use more CPU and network
	 * bandwidth when it is false.
	 *
	 * @return
	 */
	public boolean isRescaleByRenderer() {
		return getBoolean(RESCALE_BY_RENDERER, true);
	}

	public String getFFmpegVideoFilterOverride() {
		return getString(OVERRIDE_FFMPEG_VF, "");
	}

	public static ArrayList<String> getAllRenderersNames() {
		if (allRenderersNames.isEmpty()) {
			loadRenderersNames();
		}

		return allRenderersNames;
	}

	public int getTranscodedVideoAudioSampleRate() {
		return getInt(TRANSCODED_VIDEO_AUDIO_SAMPLE_RATE, 48000);
	}

	public boolean isLimitFolders() {
		return getBoolean(LIMIT_FOLDERS, true);
	}

	/**
	 * Perform renderer-specific name reformatting:<p>
	 * Truncating and wrapping see {@code TextWrap}<br>
	 * Character substitution see {@code CharMap}
	 *
	 * @param name Original name
	 * @param suffix Additional media information
	 * @param dlna The actual DLNA resource
	 * @return Reformatted name
	 */
	public String getDcTitle(String name, String suffix, DLNAResource dlna) {
		// Wrap + tuncate
		int len = 0;
		if (line_w > 0 && (name.length() + suffix.length()) > line_w) {
			int suffix_len = dots.length() + suffix.length();
			if (line_h == 1) {
				len = line_w - suffix_len;
			} else {
				// Wrap
				int i = dlna.isFolder() ? 0 : indent;
				String newline = "\n" + (dlna.isFolder() ? "" : inset);
				name = name.substring(0, i + (Character.isWhitespace(name.charAt(i)) ? 1 : 0))
					+ WordUtils.wrap(name.substring(i) + suffix, line_w - i, newline, true);
				len = line_w * line_h;
				if (len != 0 && name.length() > len) {
					len = name.substring(0, name.length() - line_w).lastIndexOf(newline) + newline.length();
					name = name.substring(0, len) + name.substring(len, len + line_w).replace(newline, " ");
					len += (line_w - suffix_len - i);
				} else {
					len = -1; // done
				}
			}
			if (len > 0) {
				// Truncate
				name = name.substring(0, len).trim() + dots;
			}
		}
		if (len > -1) {
			name += suffix;
		}

		// Substitute
		for (String s : charMap.keySet()) {
			String repl = charMap.get(s).replaceAll("###e", "");
			name = name.replaceAll(s, repl);
		}

		return name;
	}

	/**
	 * @see #isSendDateMetadata()
	 * @deprecated
	 */
	@Deprecated
	public boolean isOmitDcDate() {
		return !isSendDateMetadata();
	}

	public static int getIntAt(String s, String key, int fallback) {
		try {
			return Integer.valueOf((s + " ").split(key)[1].split("\\D")[0]);
		} catch (Exception e) {
			return fallback;
		}
	}

	public String getSupportedExternalSubtitles() {
		return getString(SUPPORTED_EXTERNAL_SUBTITLES_FORMATS, "");
	}

	public String getSupportedEmbeddedSubtitles() {
		return getString(SUPPORTED_INTERNAL_SUBTITLES_FORMATS, "");
	}

	public boolean useClosedCaption() {
		return getBoolean(USE_CLOSED_CAPTION, false);
	}

	public boolean isSubtitlesStreamingSupported() {
		return StringUtils.isNotBlank(getSupportedExternalSubtitles());
	}

	/**
	 * Check if the given subtitle type is supported by renderer for streaming.
	 *
	 * @param subtitle Subtitles for checking
	 * @return True if the renderer specifies support for the subtitles
	 */
	public boolean isExternalSubtitlesFormatSupported(DLNAMediaSubtitle subtitle) {
		if (subtitle == null) {
			return false;
		}

		if (isSubtitlesStreamingSupported()) {
			String[] supportedSubs = getSupportedExternalSubtitles().split(",");
			for (String supportedSub : supportedSubs) {
				if (subtitle.getType().toString().equals(supportedSub.trim().toUpperCase())) {
					return true;
				}
			}
		}

		return false;
	}

	/**
	 * Check if the internal subtitle type is supported by renderer.
	 *
	 * @param subtitle Subtitles for checking
	 * @return True if the renderer specifies support for the subtitles
	 */
	public boolean isEmbeddedSubtitlesFormatSupported(DLNAMediaSubtitle subtitle) {
		if (subtitle == null) {
			return false;
		}

		if (isEmbeddedSubtitlesSupported()) {
			String[] supportedSubs = getSupportedEmbeddedSubtitles().split(",");
			for (String supportedSub : supportedSubs) {
				if (subtitle.getType().toString().equals(supportedSub.trim().toUpperCase())) {
					return true;
				}
			}
		}

		return false;
	}

	public boolean isEmbeddedSubtitlesSupported() {
		return StringUtils.isNotBlank(getSupportedEmbeddedSubtitles());
	}

	public ArrayList<String> tags() {
		if (rootFolder != null) {
			return rootFolder.getTags();
		}
		return null;
	}

	public String getOutput3DFormat() {
		return getString(OUTPUT_3D_FORMAT, "");
	}

	public boolean ignoreTranscodeByteRangeRequests() {
		return getBoolean(IGNORE_TRANSCODE_BYTE_RANGE_REQUEST, false);
	}

	public String calculatedSpeed() throws Exception {
		String max = getString(MAX_VIDEO_BITRATE, "");
		for (InetAddress sa : addressAssociation.keySet()) {
			if (addressAssociation.get(sa) == this) {
				Future<Integer> speed = SpeedStats.getInstance().getSpeedInMBitsStored(sa, getRendererName());
				if (max == null) {
					return String.valueOf(speed.get());
				}
				try {
					Integer i = Integer.parseInt(max);
					if (speed.get() > i && i != 0) {
						return max;
					} else {
						return String.valueOf(speed.get());
					}
				} catch (NumberFormatException e) {
					return String.valueOf(speed.get());
				}
			}
		}
		return max;
	}

	public void cachePut(DLNAResource res) {
		renderCache.put(res.getResourceId(), res);
	}

	public DLNAResource cacheGet(String id) {
		return renderCache.get(id);
	}

	/**
	 * A case-insensitive string comparator
	 */
	public static final Comparator<String> CaseInsensitiveComparator = new Comparator<String>() {
		@Override
		public int compare(String s1, String s2) {
			return s1.compareToIgnoreCase(s2);
		}
	};

	/**
	 * A case-insensitive key-sorted map of headers that can join its values
	 * into a combined string or regex.
	 */
	public static class SortedHeaderMap extends TreeMap<String, String> {
		private static final long serialVersionUID = -5090333053981045429L;
		String headers = null;

		public SortedHeaderMap() {
			super(CaseInsensitiveComparator);
		}

		public SortedHeaderMap(Collection<Map.Entry<String, String>> headers) {
			this();
			for (Map.Entry<String, String> h : headers) {
				put(h.getKey(), h.getValue());
			}
		}

		@Override
		public String put(String key, String value) {
			if (StringUtils.isNotBlank(key) && StringUtils.isNotBlank(value)) {
				headers = null; // i.e. mark as changed
				return super.put(key.trim(), value.trim());
			}
			return null;
		}

		public String put(String raw) {
			return put(StringUtils.substringBefore(raw, ":"), StringUtils.substringAfter(raw, ":"));
		}

		public String joined() {
			if (headers == null) {
				headers = StringUtils.join(values(), " ");
			}
			return headers;
		}

		public String toRegex() {
			int size = size();
			return (size > 1 ? "(" : "") + StringUtils.join(values(), ").*(") + (size > 1 ? ")" : "");
		}
	}

	/**
	 * Pattern match our combined header matcher to the given collection of sorted request
	 * headers as a whole.
	 *
	 * @param headers The headers.
	 * @return True if the pattern matches or false if no match, no headers, or no matcher.
	 */
	public boolean match(SortedHeaderMap headers) {
		if (headers != null && !headers.isEmpty() && sortedHeaderMatcher != null) {
			return sortedHeaderMatcher.reset(headers.joined()).find();
		}
		return false;
	}

	/**
	 * The loading priority of this renderer. This should be set to 1 (or greater)
	 * if this renderer config is a more specific version of one we already have.
	 *
	 * For example, we have a Panasonic TVs config that is used for all
	 * Panasonic TVs, except the ones we have specific configs for, so the
	 * specific ones have a greater priority to ensure they are used when
	 * applicable instead of the less-specific renderer config.
	 *
	 * @return The loading priority of this renderer
	 */
	public int getLoadingPriority() {
		return getInt(LOADING_PRIORITY, 0);
	}

	/**
	 * A loading priority comparator
	 */
	public static final Comparator<RendererConfiguration> rendererLoadingPriorityComparator = new Comparator<RendererConfiguration>() {
		@Override
		public int compare(RendererConfiguration r1, RendererConfiguration r2) {
			if (r1 == null || r2 == null) {
				return (r1 == null && r2 == null) ? 0 : r1 == null ? 1 : r2 == null ? -1 : 0;
			}
			int p1 = r1.getLoadingPriority();
			int p2 = r2.getLoadingPriority();
			return p1 > p2 ? -1 : p1 < p2 ? 1 : r1.getRendererName().compareToIgnoreCase(r2.getRendererName());
		}
	};

	private int[] getVideoBitrateConfig(String bitrate) {
		int bitrates[] = new int[2];

		if (bitrate.contains("(") && bitrate.contains(")")) {
			bitrates[1] = Integer.parseInt(bitrate.substring(bitrate.indexOf('(') + 1, bitrate.indexOf(')')));
		}

		if (bitrate.contains("(")) {
			bitrate = bitrate.substring(0, bitrate.indexOf('(')).trim();
		}

		if (isBlank(bitrate)) {
			bitrate = "0";
		}

		bitrates[0] = (int) Double.parseDouble(bitrate);

		return bitrates;
	}

	/**
	 * Automatic reloading
	 */
	public static FileWatcher.Listener reloader = new FileWatcher.Listener() {
		@Override
		public void notify(String filename, String event, FileWatcher.Watch watch, boolean isDir) {
			RendererConfiguration r = (RendererConfiguration) watch.getItem();
			if (r != null && r.getFile().equals(new File(filename))) {
				r.reset();
			}
		}
	};

	private DLNAResource playingRes;

	public DLNAResource getPlayingRes() {
		return playingRes;
	}

	public void setPlayingRes(DLNAResource dlna) {
		playingRes = dlna;
		getPlayer();
		if (dlna != null) {
			player.getState().name = dlna.getDisplayName();
			player.start();
		} else if (player instanceof PlaybackTimer) {
			player.getState().playback = BasicPlayer.STOPPED;
			player.refresh();
		}
	}

	private long buffer;

	public void setBuffer(long mb) {
		buffer = mb < 0 ? 0 : mb;
		getPlayer().setBuffer(mb);
	}

	public long getBuffer() {
		return buffer;
	}

	public static class PlaybackTimer extends BasicPlayer.Minimal {

		public PlaybackTimer(DeviceConfiguration renderer) {
			super(renderer);
			LOGGER.debug("Created playback timer for " + renderer.getRendererName());
		}

		@Override
		public void start() {
			final DLNAResource res = renderer.getPlayingRes();
			state.name = res.getDisplayName();
			if (res.getMedia() != null) {
				state.duration = StringUtil.shortTime(res.getMedia().getDurationString(), 4);
			}
			Runnable r = new Runnable() {
				@Override
				public void run() {
					state.playback = PLAYING;
					while(renderer.getPlayingRes() != null) {
						long elapsed = System.currentTimeMillis() - res.getStartTime();
						state.position = DurationFormatUtils.formatDuration(elapsed, "HH:mm:ss");
						refresh();
						try {
							Thread.sleep(1000);
						} catch (Exception e) {
						}
					}
					reset();
				}
			};
			new Thread(r).start();
		}
	}
}<|MERGE_RESOLUTION|>--- conflicted
+++ resolved
@@ -1,7 +1,6 @@
 package net.pms.configuration;
 
 import com.sun.jna.Platform;
-
 import java.io.File;
 import java.io.IOException;
 import java.io.Reader;
@@ -32,11 +31,8 @@
 import org.apache.commons.lang.StringUtils;
 import org.apache.commons.lang.WordUtils;
 import static org.apache.commons.lang3.StringUtils.isBlank;
-<<<<<<< HEAD
+import org.apache.commons.lang3.text.translate.UnicodeUnescaper;
 import org.apache.commons.lang3.time.DurationFormatUtils;
-=======
-import org.apache.commons.lang3.text.translate.UnicodeUnescaper;
->>>>>>> e9744bb1
 import org.slf4j.Logger;
 import org.slf4j.LoggerFactory;
 
@@ -728,16 +724,6 @@
 		this(null, null);
 	}
 
-	public RendererConfiguration(String uuid) throws ConfigurationException {
-		this(null, uuid);
-	}
-
-	public RendererConfiguration(int ignored) {
-		// Just instantiate minimally, full initialization will happen later
-		configuration = createPropertiesConfiguration();
-		configurationReader = new ConfigurationReader(configuration, true); // true: log
-	}
-
 	static UnicodeUnescaper unicodeUnescaper = new UnicodeUnescaper();
 
 	public RendererConfiguration(File f) throws ConfigurationException {
@@ -777,11 +763,7 @@
 						// Decode any backslashed unicode escapes, e.g. '\u005c', from the
 						// ISO 8859-1 (aka Latin 1) encoded java Properties file, then
 						// unescape any double-backslashes, then escape all backslashes before parsing
-<<<<<<< HEAD
-						super.parseProperty(laxUnicodeUnescaper.translate(line).replace("\\\\", "\\").replace("\\", "\\\\"));
-=======
 						super.parseProperty(unicodeUnescaper.translate(line).replace("\\\\", "\\").replace("\\", "\\\\"));
->>>>>>> e9744bb1
 					}
 				};
 			}
