--- conflicted
+++ resolved
@@ -124,7 +124,6 @@
 	protected static final String MPEGTSMPEG2AC3 = "MPEGTS-MPEG2-AC3";
 
 	// property names
-<<<<<<< HEAD
 	protected static final String ACCURATE_DLNA_ORGPN = "AccurateDLNAOrgPN";
 	protected static final String AUDIO = "Audio";
 	protected static final String AUTO_EXIF_ROTATE = "AutoExifRotate";
@@ -194,72 +193,6 @@
 	protected static final String VIDEO = "Video";
 	protected static final String WRAP_DTS_INTO_PCM = "WrapDTSIntoPCM";
 	protected static final String WRAP_ENCODED_AUDIO_INTO_PCM = "WrapEncodedAudioIntoPCM";
-=======
-	private static final String ACCURATE_DLNA_ORGPN = "AccurateDLNAOrgPN";
-	private static final String AUDIO = "Audio";
-	private static final String AUTO_EXIF_ROTATE = "AutoExifRotate";
-	private static final String BYTE_TO_TIMESEEK_REWIND_SECONDS = "ByteToTimeseekRewindSeconds"; // Ditlew
-	private static final String CBR_VIDEO_BITRATE = "CBRVideoBitrate"; // Ditlew
-	private static final String CHARMAP = "CharMap";
-	private static final String CHUNKED_TRANSFER = "ChunkedTransfer";
-	private static final String CUSTOM_FFMPEG_OPTIONS = "CustomFFmpegOptions";
-	private static final String CUSTOM_MENCODER_OPTIONS = "CustomMencoderOptions";
-	private static final String CUSTOM_MENCODER_MPEG2_OPTIONS = "CustomMencoderQualitySettings"; // TODO (breaking change): value should be CustomMEncoderMPEG2Options
-	private static final String DEFAULT_VBV_BUFSIZE = "DefaultVBVBufSize";
-	private static final String DISABLE_MENCODER_NOSKIP = "DisableMencoderNoskip";
-	private static final String DLNA_LOCALIZATION_REQUIRED = "DLNALocalizationRequired";
-	private static final String DLNA_ORGPN_USE = "DLNAOrgPN";
-	private static final String DLNA_PN_CHANGES = "DLNAProfileChanges";
-	private static final String DLNA_TREE_HACK = "CreateDLNATreeFaster";
-	private static final String LIMIT_FOLDERS = "LimitFolders";
-	private static final String FORCE_JPG_THUMBNAILS = "ForceJPGThumbnails"; // Sony devices require JPG thumbnails
-	private static final String H264_L41_LIMITED = "H264Level41Limited";
-	private static final String IMAGE = "Image";
-	private static final String IGNORE_TRANSCODE_BYTE_RANGE_REQUEST = "IgnoreTranscodeByteRangeRequests";
-	private static final String KEEP_ASPECT_RATIO = "KeepAspectRatio";
-	private static final String MAX_VIDEO_BITRATE = "MaxVideoBitrateMbps";
-	private static final String MAX_VIDEO_HEIGHT = "MaxVideoHeight";
-	private static final String MAX_VIDEO_WIDTH = "MaxVideoWidth";
-	private static final String MEDIAPARSERV2 = "MediaInfo";
-	private static final String MEDIAPARSERV2_THUMB = "MediaParserV2_ThumbnailGeneration";
-	private static final String MIME_TYPES_CHANGES = "MimeTypesChanges";
-	private static final String MUX_DTS_TO_MPEG = "MuxDTSToMpeg";
-	private static final String MUX_H264_WITH_MPEGTS = "MuxH264ToMpegTS";
-	private static final String MUX_LPCM_TO_MPEG = "MuxLPCMToMpeg";
-	private static final String MUX_NON_MOD4_RESOLUTION = "MuxNonMod4Resolution";
-	private static final String OVERRIDE_FFMPEG_VF = "OverrideFFmpegVideoFilter";
-	private static final String LOADING_PRIORITY = "LoadingPriority";
-	private static final String RENDERER_ICON = "RendererIcon";
-	private static final String RENDERER_NAME = "RendererName";
-	private static final String RESCALE_BY_RENDERER = "RescaleByRenderer";
-	private static final String SEEK_BY_TIME = "SeekByTime";
-	private static final String SEND_DATE_METADATA = "SendDateMetadata";
-	private static final String SHOW_AUDIO_METADATA = "ShowAudioMetadata";
-	private static final String SHOW_DVD_TITLE_DURATION = "ShowDVDTitleDuration"; // Ditlew
-	private static final String SHOW_SUB_METADATA = "ShowSubMetadata";
-	private static final String STREAM_EXT = "StreamExtensions";
-	private static final String SUBTITLE_HTTP_HEADER = "SubtitleHttpHeader";
-	private static final String SUPPORTED = "Supported";
-	private static final String SUPPORTED_EXTERNAL_SUBTITLES_FORMATS = "SupportedExternalSubtitlesFormats";
-	private static final String SUPPORTED_INTERNAL_SUBTITLES_FORMATS = "SupportedInternalSubtitlesFormats";
-	private static final String TEXTWRAP = "TextWrap";
-	private static final String THUMBNAIL_AS_RESOURCE = "ThumbnailAsResource";
-	private static final String TRANSCODE_AUDIO_441KHZ = "TranscodeAudioTo441kHz";
-	private static final String TRANSCODE_AUDIO = "TranscodeAudio";
-	private static final String TRANSCODE_EXT = "TranscodeExtensions";
-	private static final String TRANSCODE_FAST_START = "TranscodeFastStart";
-	private static final String TRANSCODE_VIDEO = "TranscodeVideo";
-	private static final String TRANSCODED_SIZE = "TranscodedVideoFileSize";
-	private static final String TRANSCODED_VIDEO_AUDIO_SAMPLE_RATE = "TranscodedVideoAudioSampleRate";
-	private static final String USER_AGENT_ADDITIONAL_HEADER = "UserAgentAdditionalHeader";
-	private static final String USER_AGENT_ADDITIONAL_SEARCH = "UserAgentAdditionalHeaderSearch";
-	private static final String USER_AGENT = "UserAgentSearch";
-	private static final String USE_CLOSED_CAPTION = "UseClosedCaption";
-	private static final String USE_SAME_EXTENSION = "UseSameExtension";
-	private static final String VIDEO = "Video";
-	private static final String WRAP_DTS_INTO_PCM = "WrapDTSIntoPCM";
-	private static final String WRAP_ENCODED_AUDIO_INTO_PCM = "WrapEncodedAudioIntoPCM";
->>>>>>> 02b6126a
 
 	public static RendererConfiguration getDefaultConf() {
 		return defaultConf;
@@ -1973,10 +1906,6 @@
 	 */
 	public static class SortedHeaderMap extends TreeMap<String, String> {
 		private static final long serialVersionUID = -5090333053981045429L;
-<<<<<<< HEAD
-
-=======
->>>>>>> 02b6126a
 		String headers = null;
 
 		public SortedHeaderMap() {
