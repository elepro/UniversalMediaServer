--- conflicted
+++ resolved
@@ -2749,22 +2749,14 @@
 	public String[] getURLResolveOrder() {
 		return getString(KEY_URL_RES_ORDER, "").split(",");
 	}
-<<<<<<< HEAD
-
-=======
 	
->>>>>>> f30c8bfc
 	private static final String KEY_OPEN_SUBS = "open_subs";
 	private static final String KEY_OPEN_SUBS_LIM = "open_subs_limit";
 
 	public boolean openSubs() {
 		return getBoolean(KEY_OPEN_SUBS, false);
 	}
-<<<<<<< HEAD
-
-=======
-	
->>>>>>> f30c8bfc
+
 	public int openSubsLimit() {
 		return getInt(KEY_OPEN_SUBS_LIM, 20);
 	}
