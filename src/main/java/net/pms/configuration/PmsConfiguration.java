/*
 * PS3 Media Server, for streaming any medias to your PS3.
 * Copyright (C) 2008  A.Brochard
 *
 * This program is free software; you can redistribute it and/or
 * modify it under the terms of the GNU General Public License
 * as published by the Free Software Foundation; version 2
 * of the License only.
 *
 * This program is distributed in the hope that it will be useful,
 * but WITHOUT ANY WARRANTY; without even the implied warranty of
 * MERCHANTABILITY or FITNESS FOR A PARTICULAR PURPOSE.  See the
 * GNU General Public License for more details.
 *
 * You should have received a copy of the GNU General Public License
 * along with this program; if not, write to the Free Software
 * Foundation, Inc., 51 Franklin Street, Fifth Floor, Boston, MA  02110-1301, USA.
 */
package net.pms.configuration;

import com.sun.jna.Platform;
import java.io.File;
import java.io.FileOutputStream;
import java.io.IOException;
import java.net.InetAddress;
import java.net.UnknownHostException;
import java.util.*;
import net.pms.Messages;
import net.pms.io.SystemUtils;
import net.pms.util.FileUtil;
import net.pms.util.PropertiesUtil;
import org.apache.commons.configuration.Configuration;
import org.apache.commons.configuration.ConfigurationException;
import org.apache.commons.configuration.ConversionException;
import org.apache.commons.configuration.PropertiesConfiguration;
import org.apache.commons.configuration.event.ConfigurationListener;
import org.apache.commons.io.FilenameUtils;
import org.apache.commons.lang.StringUtils;
import org.slf4j.Logger;
import org.slf4j.LoggerFactory;

/**
 * Container for all configurable PMS settings. Settings are typically defined by three things:
 * a unique key for use in the configuration file "UMS.conf", a getter (and setter) method and
 * a default value. When a key cannot be found in the current configuration, the getter will
 * return a default value. Setters only store a value, they do not permanently save it to
 * file.
 */
public class PmsConfiguration {
	private static final Logger LOGGER = LoggerFactory.getLogger(PmsConfiguration.class);
	private static final int DEFAULT_PROXY_SERVER_PORT = -1;
	private static final int DEFAULT_SERVER_PORT = 5001;

	/*
	 * MEncoder has a hardwired maximum of 8 threads for -lavcopts and 16
	 * for -lavdopts.
	 * The Windows SubJunk Builds can take 16 for both, but we keep it at 8
	 * for compatibility with other operating systems.
	 */
	private static final int MENCODER_MAX_THREADS = 8;

	// TODO: Get this out of here
	private static boolean avsHackLogged = false;

	private static final String KEY_ALTERNATE_SUBS_FOLDER = "alternate_subs_folder";
	private static final String KEY_ALTERNATE_THUMB_FOLDER = "alternate_thumb_folder";
	private static final String KEY_APERTURE_ENABLED = "aperture";
	private static final String KEY_ATZ_LIMIT = "atz_limit";
	private static final String KEY_AUDIO_BITRATE = "audiobitrate";
	private static final String KEY_AUDIO_CHANNEL_COUNT = "audiochannels";
	private static final String KEY_AUDIO_RESAMPLE = "audio_resample";
	private static final String KEY_AUDIO_THUMBNAILS_METHOD = "audio_thumbnails_method";
	private static final String KEY_AUTO_UPDATE = "auto_update";
	private static final String KEY_AUTOLOAD_SUBTITLES = "autoloadsrt"; // TODO (breaking change): rename to e.g. autoload_subtitles or autoload_external_subtitles
	private static final String KEY_AVISYNTH_CONVERT_FPS = "avisynth_convertfps";
	private static final String KEY_AVISYNTH_INTERFRAME = "avisynth_interframe";
	private static final String KEY_AVISYNTH_INTERFRAME_GPU = "avisynth_interframegpu";
	private static final String KEY_AVISYNTH_MULTITHREADING = "avisynth_multithreading";
	private static final String KEY_AVISYNTH_SCRIPT = "avisynth_script";
	private static final String KEY_BUFFER_MAX = "buffer_max";
	private static final String KEY_SCRIPT_DIR = "script_dir";
	private static final String KEY_BUFFER_TYPE = "buffertype"; // FIXME deprecated: unused
	private static final String KEY_CHAPTER_INTERVAL = "chapter_interval";
	private static final String KEY_CHAPTER_SUPPORT = "chapter_support";
	private static final String KEY_CHARSET_ENCODING = "charsetencoding";
	private static final String KEY_CODEC_SPEC_SCRIPT = "codec_spec_script";
	private static final String KEY_DISABLE_FAKESIZE = "disable_fakesize";
	private static final String KEY_DVDISO_THUMBNAILS = "dvd_isos_thumbnails";
	private static final String KEY_EMBED_DTS_IN_PCM = "embed_dts_in_pcm";
	private static final String KEY_ENGINES = "engines";
	private static final String KEY_FFMPEG_ALTERNATIVE_PATH = "alternativeffmpegpath"; // deprecated: FFmpegDVRMSRemux will be removed and DVR-MS will be transcoded
	private static final String KEY_FFMPEG_MULTITHREADING = "ffmpeg_multithreading";
	private static final String KEY_FFMPEG_AVISYNTH_MULTITHREADING = "ffmpeg_avisynth_multithreading";
	private static final String KEY_FFMPEG_AVISYNTH_CONVERT_FPS = "ffmpeg_avisynth_convertfps";
	private static final String KEY_FFMPEG_AVISYNTH_INTERFRAME = "ffmpeg_avisynth_interframe";
	private static final String KEY_FFMPEG_AVISYNTH_INTERFRAME_GPU = "ffmpeg_avisynth_interframegpu";
	private static final String KEY_FIX_25FPS_AV_MISMATCH = "fix_25fps_av_mismatch";
	private static final String KEY_FORCETRANSCODE = "forcetranscode";
	private static final String KEY_FOLDER_LIMIT = "folder_limit";
	private static final String KEY_HIDE_EMPTY_FOLDERS = "hide_empty_folders";
	private static final String KEY_HIDE_ENGINENAMES = "hide_enginenames";
	private static final String KEY_HIDE_EXTENSIONS = "hide_extensions";
	private static final String KEY_HIDE_MEDIA_LIBRARY_FOLDER = "hide_media_library_folder";
	private static final String KEY_HIDE_TRANSCODE_FOLDER = "hide_transcode_folder";
	private static final String KEY_HIDE_VIDEO_SETTINGS = "hidevideosettings";
	private static final String KEY_HTTP_ENGINE_V2 = "http_engine_v2";
	private static final String KEY_IMAGE_THUMBNAILS_ENABLED = "image_thumbnails";
	private static final String KEY_IP_FILTER = "ip_filter";
	private static final String KEY_IPHOTO_ENABLED = "iphoto";
	private static final String KEY_ITUNES_ENABLED = "itunes";
	private static final String KEY_LANGUAGE = "language";
	private static final String KEY_MAX_AUDIO_BUFFER = "maxaudiobuffer";
	private static final String KEY_MAX_BITRATE = "maximumbitrate";
	private static final String KEY_MAX_MEMORY_BUFFER_SIZE = "maxvideobuffer";
	private static final String KEY_MENCODER_ASS = "mencoder_ass";
	private static final String KEY_MENCODER_AC3_FIXED = "mencoder_ac3_fixed";
	private static final String KEY_MENCODER_ASS_DEFAULTSTYLE = "mencoder_ass_defaultstyle";
	private static final String KEY_MENCODER_ASS_MARGIN = "mencoder_ass_margin";
	private static final String KEY_MENCODER_ASS_OUTLINE = "mencoder_ass_outline";
	private static final String KEY_MENCODER_ASS_SCALE = "mencoder_ass_scale";
	private static final String KEY_MENCODER_ASS_SHADOW = "mencoder_ass_shadow";
	private static final String KEY_MENCODER_AUDIO_LANGS = "mencoder_audiolangs";
	private static final String KEY_MENCODER_AUDIO_SUB_LANGS = "mencoder_audiosublangs";
	private static final String KEY_MENCODER_CUSTOM_OPTIONS = "mencoder_decode"; // TODO (breaking change): should be renamed to mencoder_video_custom_options
	private static final String KEY_MENCODER_DISABLE_SUBS = "mencoder_disablesubs";
	private static final String KEY_MENCODER_FONT = "mencoder_font";
	private static final String KEY_MENCODER_FONT_CONFIG = "mencoder_fontconfig";
	private static final String KEY_MENCODER_FORCED_SUB_LANG = "forced_sub_lang";
	private static final String KEY_MENCODER_FORCED_SUB_TAGS = "forced_sub_tags";
	private static final String KEY_MENCODER_FORCE_FPS = "mencoder_forcefps";
	private static final String KEY_MENCODER_INTELLIGENT_SYNC = "mencoder_intelligent_sync";
	private static final String KEY_MENCODER_MAIN_SETTINGS = "mencoder_encode";
	private static final String KEY_MENCODER_MAX_THREADS = "mencoder_max_threads";
	private static final String KEY_MENCODER_MT = "mencoder_mt";
	private static final String KEY_MENCODER_MUX_COMPATIBLE = "mencoder_mux_compatible";
	private static final String KEY_MENCODER_NOASS_BLUR = "mencoder_noass_blur";
	private static final String KEY_MENCODER_NOASS_OUTLINE = "mencoder_noass_outline";
	private static final String KEY_MENCODER_NOASS_SCALE = "mencoder_noass_scale";
	private static final String KEY_MENCODER_NOASS_SUBPOS = "mencoder_noass_subpos";
	private static final String KEY_MENCODER_NO_OUT_OF_SYNC = "mencoder_nooutofsync";
	private static final String KEY_MENCODER_OVERSCAN_COMPENSATION_HEIGHT = "mencoder_overscan_compensation_height";
	private static final String KEY_MENCODER_OVERSCAN_COMPENSATION_WIDTH = "mencoder_overscan_compensation_width";
	private static final String KEY_MENCODER_REMUX_AC3 = "mencoder_remux_ac3";
	private static final String KEY_MENCODER_REMUX_MPEG2 = "mencoder_remux_mpeg2";
	private static final String KEY_MENCODER_SCALER = "mencoder_scaler";
	private static final String KEY_MENCODER_SCALEX = "mencoder_scalex";
	private static final String KEY_MENCODER_SCALEY = "mencoder_scaley";
	private static final String KEY_MENCODER_SUB_CP = "mencoder_subcp";
	private static final String KEY_MENCODER_SUB_FRIBIDI = "mencoder_subfribidi";
	private static final String KEY_MENCODER_SUB_LANGS = "mencoder_sublangs";
	private static final String KEY_MENCODER_USE_PCM = "mencoder_usepcm";
	private static final String KEY_MENCODER_USE_PCM_FOR_HQ_AUDIO_ONLY = "mencoder_usepcm_for_hq_audio_only";
	private static final String KEY_MENCODER_VOBSUB_SUBTITLE_QUALITY = "mencoder_vobsub_subtitle_quality";
	private static final String KEY_MENCODER_YADIF = "mencoder_yadif";
	private static final String KEY_MINIMIZED = "minimized";
	private static final String KEY_MIN_MEMORY_BUFFER_SIZE = "minvideobuffer";
	private static final String KEY_MIN_STREAM_BUFFER = "minwebbuffer";
	private static final String KEY_MUX_ALLAUDIOTRACKS = "tsmuxer_mux_all_audiotracks";
	private static final String KEY_NETWORK_INTERFACE = "network_interface";
	private static final String KEY_NOTRANSCODE = "notranscode";
	private static final String KEY_NUMBER_OF_CPU_CORES = "nbcores";
	private static final String KEY_OPEN_ARCHIVES = "enable_archive_browsing";
	private static final String KEY_OVERSCAN = "mencoder_overscan";
	private static final String KEY_PLUGIN_DIRECTORY = "plugins";
	private static final String KEY_PLUGIN_PURGE_ACTION = "plugin_purge";
	private static final String KEY_PREVENTS_SLEEP = "prevents_sleep_mode";
	private static final String KEY_PROFILE_NAME = "name";
	private static final String KEY_PROXY_SERVER_PORT = "proxy";
	private static final String KEY_RENDERER_DEFAULT = "renderer_default";
	private static final String KEY_RENDERER_FORCE_DEFAULT = "renderer_force_default";
	private static final String KEY_SEARCH_FOLDER = "search_folder";
	private static final String KEY_SEARCH_RECURSE = "search_recurse";
	private static final String KEY_SERVER_HOSTNAME = "hostname";
	private static final String KEY_SERVER_PORT = "port";
	private static final String KEY_SHARES = "shares";
	private static final String KEY_SKIP_LOOP_FILTER_ENABLED = "skiploopfilter";
	private static final String KEY_SKIP_NETWORK_INTERFACES = "skip_network_interfaces";
	private static final String KEY_SORT_METHOD = "key_sort_method"; // TODO (breaking change): should be renamed to e.g. sort_method
	private static final String KEY_SUBS_COLOR = "subs_color";
	private static final String KEY_TEMP_FOLDER_PATH = "temp";
	private static final String KEY_THUMBNAIL_GENERATION_ENABLED = "thumbnails"; // TODO (breaking change): should be renamed to e.g. generate_thumbnails
	private static final String KEY_THUMBNAIL_SEEK_POS = "thumbnail_seek_pos";
	private static final String KEY_TRANSCODE_BLOCKS_MULTIPLE_CONNECTIONS = "transcode_block_multiple_connections";
	private static final String KEY_TRANSCODE_FOLDER_NAME = "transcode_folder_name";
	private static final String KEY_TRANSCODE_KEEP_FIRST_CONNECTION = "transcode_keep_first_connection";
	private static final String KEY_TSMUXER_FORCEFPS = "tsmuxer_forcefps";
	private static final String KEY_TSMUXER_PREREMIX_AC3 = "tsmuxer_preremix_ac3";
	private static final String KEY_TURBO_MODE_ENABLED = "turbomode";
	private static final String KEY_UPNP_PORT = "upnp_port";
	private static final String KEY_USE_CACHE = "usecache";
	private static final String KEY_USE_MPLAYER_FOR_THUMBS = "use_mplayer_for_video_thumbs";
	private static final String KEY_UUID = "uuid";
	private static final String KEY_VIDEOTRANSCODE_START_DELAY = "key_videotranscode_start_delay"; // TODO (breaking change): should be renamed to e.g. videotranscode_start_delay
	private static final String KEY_VIRTUAL_FOLDERS = "vfolders";

	// the name of the subdirectory under which PMS config files are stored for this build (default: PMS).
	// see Build for more details
	private static final String PROFILE_DIRECTORY_NAME = Build.getProfileDirectoryName();

	// the default profile name displayed on the renderer
	private static String HOSTNAME;

	private static String DEFAULT_AVI_SYNTH_SCRIPT;
	private static final String BUFFER_TYPE_FILE = "file"; // deprecated: unused
	private static final int MAX_MAX_MEMORY_DEFAULT_SIZE = 400;
	private static final int BUFFER_MEMORY_FACTOR = 368;
	private static int MAX_MAX_MEMORY_BUFFER_SIZE = MAX_MAX_MEMORY_DEFAULT_SIZE;
	private static final char LIST_SEPARATOR = ',';
	private static final String KEY_FOLDERS = "folders";
	private final PropertiesConfiguration configuration;
	private final TempFolder tempFolder;
	private final ProgramPathDisabler programPaths;

	private final IpFilter filter = new IpFilter();

	/**
	 * The set of the keys defining when the HTTP server has to restarted due to a configuration change
	 */
	public static final Set<String> NEED_RELOAD_FLAGS = new HashSet<String>(
		Arrays.asList(
			KEY_ALTERNATE_THUMB_FOLDER,
			KEY_ATZ_LIMIT,
			KEY_NETWORK_INTERFACE,
			KEY_IP_FILTER,
			KEY_SORT_METHOD,
			KEY_HIDE_EMPTY_FOLDERS,
			KEY_HIDE_TRANSCODE_FOLDER,
			KEY_HIDE_MEDIA_LIBRARY_FOLDER,
			KEY_OPEN_ARCHIVES,
			KEY_USE_CACHE,
			KEY_HIDE_ENGINENAMES,
			KEY_ITUNES_ENABLED,
			KEY_IPHOTO_ENABLED,
			KEY_APERTURE_ENABLED,
			KEY_ENGINES,
			KEY_FOLDERS,
			KEY_HIDE_VIDEO_SETTINGS,
			KEY_AUDIO_THUMBNAILS_METHOD,
			KEY_NOTRANSCODE,
			KEY_FORCETRANSCODE,
			KEY_SERVER_PORT,
			KEY_SERVER_HOSTNAME,
			KEY_CHAPTER_SUPPORT,
			KEY_HIDE_EXTENSIONS
		)
	);

	/*
		The following code enables a single setting - UMS_PROFILE - to be used to
		initialize PROFILE_PATH i.e. the path to the current session's profile (AKA UMS.conf).
		It also initializes PROFILE_DIRECTORY - i.e. the directory the profile is located in -
		which is needed for configuration-by-convention detection of WEB.conf (anything else?).

		While this convention - and therefore PROFILE_DIRECTORY - will remain,
		adding more configurables - e.g. web_conf = ... - is on the TODO list.

		UMS_PROFILE is read (in this order) from the property ums.profile.path or the
		environment variable UMS_PROFILE. If UMS is launched with the command-line option
		"profiles" (e.g. from a shortcut), it displays a file chooser dialog that
		allows the ums.profile.path property to be set. This makes it easy to run UMS
		under multiple profiles without fiddling with environment variables, properties or
		command-line arguments.

		1) if UMS_PROFILE is not set, UMS.conf is located in: 

			Windows:             %ALLUSERSPROFILE%\$build
			Mac OS X:            $HOME/Library/Application Support/$build
			Everything else:     $HOME/.config/$build

		- where $build is a subdirectory that ensures incompatible UMS builds don't target/clobber
		the same configuration files. The default value for $build is "UMS". Other builds might use e.g.
		"UMS Rendr Edition" or "ums-mlx".

		2) if a relative or absolute *directory path* is supplied (the directory must exist),
		it is used as the profile directory and the profile is located there under the default profile name (UMS.conf):

			UMS_PROFILE = /absolute/path/to/dir
			UMS_PROFILE = relative/path/to/dir # relative to the working directory

		Amongst other things, this can be used to restore the legacy behaviour of locating UMS.conf in the current
		working directory e.g.:

			UMS_PROFILE=. ./UMS.sh

		3) if a relative or absolute *file path* is supplied (the file doesn't have to exist),
		it is taken to be the profile, and its parent dir is taken to be the profile (i.e. config file) dir:

			UMS_PROFILE = UMS.conf            # profile dir = .
			UMS_PROFILE = folder/dev.conf     # profile dir = folder
			UMS_PROFILE = /path/to/some.file  # profile dir = /path/to/
	 */
	private static final String DEFAULT_PROFILE_FILENAME = "UMS.conf";
	private static final String ENV_PROFILE_PATH = "UMS_PROFILE";
	private static final String PROFILE_DIRECTORY; // path to directory containing UMS config files
	private static final String PROFILE_PATH; // abs path to profile file e.g. /path/to/UMS.conf
	private static final String SKEL_PROFILE_PATH; // abs path to skel (default) profile file e.g. /etc/skel/.config/universalmediaserver/UMS.conf
	                                               // "project.skelprofile.dir" project property
	private static final String PROPERTY_PROFILE_PATH = "ums.profile.path";

	static {
		// first try the system property, typically set via the profile chooser
		String profile = System.getProperty(PROPERTY_PROFILE_PATH);

		// failing that, try the environment variable
		if (profile == null) {
			profile = System.getenv(ENV_PROFILE_PATH);
		}

		if (profile != null) {
			File f = new File(profile);

			// if it exists, we know whether it's a file or directory
			// otherwise, it must be a file since we don't autovivify directories
			if (f.isDirectory()) {
				PROFILE_DIRECTORY = FilenameUtils.normalize(f.getAbsolutePath());
				PROFILE_PATH = FilenameUtils.normalize(new File(f, DEFAULT_PROFILE_FILENAME).getAbsolutePath());
			} else { // doesn't exist or is a file (i.e. not a directory)
				PROFILE_PATH = FilenameUtils.normalize(f.getAbsolutePath());
				PROFILE_DIRECTORY = FilenameUtils.normalize(f.getParentFile().getAbsolutePath());
			}
		} else {
			String profileDir = null;

			if (Platform.isWindows()) {
				String programData = System.getenv("ALLUSERSPROFILE");
				if (programData != null) {
					profileDir = String.format("%s\\%s", programData, PROFILE_DIRECTORY_NAME);
				} else {
					profileDir = ""; // i.e. current (working) directory
				}
			} else if (Platform.isMac()) {
				profileDir = String.format(
					"%s/%s/%s",
					System.getProperty("user.home"),
					"/Library/Application Support",
					PROFILE_DIRECTORY_NAME
				);
			} else {
				String xdgConfigHome = System.getenv("XDG_CONFIG_HOME");

				if (xdgConfigHome == null) {
					profileDir = String.format("%s/.config/%s", System.getProperty("user.home"), PROFILE_DIRECTORY_NAME);
				} else {
					profileDir = String.format("%s/%s", xdgConfigHome, PROFILE_DIRECTORY_NAME);
				}
			}

			File f = new File(profileDir);

			if ((f.exists() || f.mkdir()) && f.isDirectory()) {
				PROFILE_DIRECTORY = FilenameUtils.normalize(f.getAbsolutePath());
			} else {
				PROFILE_DIRECTORY = FilenameUtils.normalize(new File("").getAbsolutePath());
			}

			PROFILE_PATH = FilenameUtils.normalize(new File(PROFILE_DIRECTORY, DEFAULT_PROFILE_FILENAME).getAbsolutePath());
		}

		// set SKEL_PROFILE_PATH for Linux systems
		String skelDir = PropertiesUtil.getProjectProperties().get("project.skelprofile.dir");
		if (Platform.isLinux() && StringUtils.isNotBlank(skelDir)) {
			SKEL_PROFILE_PATH = FilenameUtils.normalize(new File(new File(skelDir, PROFILE_DIRECTORY_NAME).getAbsolutePath(), DEFAULT_PROFILE_FILENAME).getAbsolutePath());
		} else {
			SKEL_PROFILE_PATH = null;
		}
	}

	/**
	 * Default constructor that will attempt to load the PMS configuration file
	 * from the profile path.
	 *
	 * @throws org.apache.commons.configuration.ConfigurationException
	 * @throws java.io.IOException
	 */
	public PmsConfiguration() throws ConfigurationException, IOException {
		this(true);
	}

	/**
	 * Constructor that will initialize the PMS configuration.
	 *
	 * @param loadFile Set to true to attempt to load the PMS configuration
	 *                 file from the profile path. Set to false to skip
	 *                 loading.
	 * @throws org.apache.commons.configuration.ConfigurationException
	 * @throws java.io.IOException
	 */
	public PmsConfiguration(boolean loadFile) throws ConfigurationException, IOException {
		configuration = new PropertiesConfiguration();
		configuration.setListDelimiter((char) 0);

		if (loadFile) {
			File pmsConfFile = new File(PROFILE_PATH);

			if (pmsConfFile.isFile()) {
				if (FileUtil.isFileReadable(pmsConfFile)) {
					configuration.load(PROFILE_PATH);
				} else {
					LOGGER.warn("Can't load {}", PROFILE_PATH);
				}
			} else if (SKEL_PROFILE_PATH != null) {
				File pmsSkelConfFile = new File(SKEL_PROFILE_PATH);

				if (pmsSkelConfFile.isFile()) {
					if (FileUtil.isFileReadable(pmsSkelConfFile)) {
						// Load defaults from skel file, save them later to PROFILE_PATH
						configuration.load(pmsSkelConfFile);
						LOGGER.info("Default configuration loaded from " + SKEL_PROFILE_PATH);
					} else {
						LOGGER.warn("Can't load {}", SKEL_PROFILE_PATH);
					}
				}
			}
		}

		configuration.setPath(PROFILE_PATH);

		tempFolder = new TempFolder(getString(KEY_TEMP_FOLDER_PATH, null));
		programPaths = createProgramPathsChain(configuration);
		Locale.setDefault(new Locale(getLanguage()));

		// Set DEFAULT_AVI_SYNTH_SCRIPT according to language
		DEFAULT_AVI_SYNTH_SCRIPT = "<movie>\n<sub>\n";

		long usableMemory = (Runtime.getRuntime().maxMemory() / 1048576) - BUFFER_MEMORY_FACTOR;
		if (usableMemory > MAX_MAX_MEMORY_DEFAULT_SIZE) {
			MAX_MAX_MEMORY_BUFFER_SIZE = (int) usableMemory;
		}
	}

	/**
	 * Check if we have disabled something first, then check the config file,
	 * then the Windows registry, then check for a platform-specific
	 * default.
	 */
	private static ProgramPathDisabler createProgramPathsChain(Configuration configuration) {
		return new ProgramPathDisabler(
			new ConfigurationProgramPaths(configuration,
			new WindowsRegistryProgramPaths(
			new PlatformSpecificDefaultPathsFactory().get())));
	}

	public File getTempFolder() throws IOException {
		return tempFolder.getTempFolder();
	}

	public String getVlcPath() {
		return programPaths.getVlcPath();
	}

	public void disableVlc() {
		programPaths.disableVlc();
	}

	public String getEac3toPath() {
		return programPaths.getEac3toPath();
	}

	public String getMencoderPath() {
		return programPaths.getMencoderPath();
	}

	public int getMencoderMaxThreads() {
		return Math.min(getInt(KEY_MENCODER_MAX_THREADS, getNumberOfCpuCores()), MENCODER_MAX_THREADS);
	}

	public String getDCRawPath() {
		return programPaths.getDCRaw();
	}

	public void disableMEncoder() {
		programPaths.disableMencoder();
	}

	public String getFfmpegPath() {
		return programPaths.getFfmpegPath();
	}

	public void disableFfmpeg() {
		programPaths.disableFfmpeg();
	}

	public String getMplayerPath() {
		return programPaths.getMplayerPath();
	}

	public void disableMplayer() {
		programPaths.disableMplayer();
	}

	public String getTsmuxerPath() {
		return programPaths.getTsmuxerPath();
	}

	public String getFlacPath() {
		return programPaths.getFlacPath();
	}

	public String getInterFramePath() {
		return programPaths.getInterFramePath();
	}

	/**
	 * If the framerate is not recognized correctly and the video runs too fast or too
	 * slow, tsMuxeR can be forced to parse the fps from FFmpeg. Default value is true.
	 * @return True if tsMuxeR should parse fps from FFmpeg.
	 */
	public boolean isTsmuxerForceFps() {
		return getBoolean(KEY_TSMUXER_FORCEFPS, true);
	}

	/**
	 * Force tsMuxeR to mux all audio tracks.
	 * TODO: Remove this redundant code.
	 * @return True
	 */
	public boolean isTsmuxerPreremuxAc3() {
		return true;
	}

	/**
	 * The AC3 audio bitrate determines the quality of digital audio sound. An AV-receiver
	 * or amplifier has to be capable of playing this quality. Default value is 640.
	 * @return The AC3 audio bitrate.
	 */
	public int getAudioBitrate() {
		return getInt(KEY_AUDIO_BITRATE, 640);
	}

	/**
	 * Force tsMuxeR to mux all audio tracks.
	 * TODO: Remove this redundant code; getter always returns true.
	 */
	public void setTsmuxerPreremuxAc3(boolean value) {
		configuration.setProperty(KEY_TSMUXER_PREREMIX_AC3, value);
	}

	/**
	 * If the framerate is not recognized correctly and the video runs too fast or too
	 * slow, tsMuxeR can be forced to parse the fps from FFmpeg.
	 * @param value Set to true if tsMuxeR should parse fps from FFmpeg.
	 */
	public void setTsmuxerForceFps(boolean value) {
		configuration.setProperty(KEY_TSMUXER_FORCEFPS, value);
	}

	/**
	 * The server port where PMS listens for TCP/IP traffic. Default value is 5001.
	 * @return The port number.
	 */
	public int getServerPort() {
		return getInt(KEY_SERVER_PORT, DEFAULT_SERVER_PORT);
	}

	/**
	 * Set the server port where PMS must listen for TCP/IP traffic.
	 * @param value The TCP/IP port number.
	 */
	public void setServerPort(int value) {
		configuration.setProperty(KEY_SERVER_PORT, value);
	}

	/**
	 * The hostname of the server.
	 * @return The hostname if it is defined, otherwise <code>null</code>.
	 */
	public String getServerHostname() {
		return getString(KEY_SERVER_HOSTNAME, null);
	}

	/**
	 * Set the hostname of the server.
	 * @param value The hostname.
	 */
	public void setHostname(String value) {
		configuration.setProperty(KEY_SERVER_HOSTNAME, value);
	}

	/**
	 * The TCP/IP port number for a proxy server. Default value is -1.
	 * TODO: Is this still used?
	 * @return The proxy port number.
	 */
	public int getProxyServerPort() {
		return getInt(KEY_PROXY_SERVER_PORT, DEFAULT_PROXY_SERVER_PORT);
	}

	/**
	 * Get the code of the preferred language for the PMS user interface. Default
	 * is based on the locale.
	 * @return The ISO 639 language code.
	 */
	public String getLanguage() {
		String def = Locale.getDefault().getLanguage();

		if (def == null) {
			def = "en";
		}

		return getString(KEY_LANGUAGE, def);
	}

	/**
	 * Return the <code>int</code> value for a given configuration key. First, the key
	 * is looked up in the current configuration settings. If it exists and contains a
	 * valid value, that value is returned. If the key contains an invalid value or
	 * cannot be found, the specified default value is returned.
	 * @param key The key to look up.
	 * @param def The default value to return when no valid key value can be found.
	 * @return The value configured for the key.
	 */
	private int getInt(String key, int def) {
		try {
			return configuration.getInt(key, def);
		} catch (ConversionException e) {
			return def;
		}
	}

	/**
	 * Return the <code>boolean</code> value for a given configuration key. First, the
	 * key is looked up in the current configuration settings. If it exists and contains
	 * a valid value, that value is returned. If the key contains an invalid value or
	 * cannot be found, the specified default value is returned.
	 * @param key The key to look up.
	 * @param def The default value to return when no valid key value can be found.
	 * @return The value configured for the key.
	 */
	private boolean getBoolean(String key, boolean def) {
		try {
			return configuration.getBoolean(key, def);
		} catch (ConversionException e) {
			return def;
		}
	}

	/**
	 * Return the <code>String</code> value for a given configuration key if the
	 * value is non-blank (i.e. not null, not an empty string, not all whitespace).
	 * Otherwise return the supplied default value.
	 * The value is returned with leading and trailing whitespace removed in both cases.
	 * @param key The key to look up.
	 * @param def The default value to return when no valid key value can be found.
	 * @return The value configured for the key.
	 */
	private String getString(String key, String def) {
		return ConfigurationUtil.getNonBlankConfigurationString(configuration, key, def);
	}

	/**
	 * Return a <code>List</code> of <code>String</code> values for a given configuration
	 * key. First, the key is looked up in the current configuration settings. If it
	 * exists and contains a valid value, that value is returned. If the key contains an
	 * invalid value or cannot be found, a list with the specified default values is
	 * returned.
	 * @param key The key to look up.
	 * @param def The default values to return when no valid key value can be found.
	 *            These values should be entered as a comma-separated string, whitespace
	 *            will be trimmed. For example: <code>"gnu,    gnat  ,moo "</code> will be
	 *            returned as <code>{ "gnu", "gnat", "moo" }</code>.
	 * @return The list of value strings configured for the key.
	 */
	private List<String> getStringList(String key, String def) {
		String value = getString(key, def);
		if (value != null) {
			String[] arr = value.split(",");
			List<String> result = new ArrayList<String>(arr.length);
			for (String str : arr) {
				if (str.trim().length() > 0) {
					result.add(str.trim());
				}
			}
			return result;
		} else {
			return Collections.emptyList();
		}
	}

	/**
	 * Returns the preferred minimum size for the transcoding memory buffer in megabytes.
	 * Default value is 12.
	 * @return The minimum memory buffer size.
	 */
	public int getMinMemoryBufferSize() {
		return getInt(KEY_MIN_MEMORY_BUFFER_SIZE, 12);
	}

	/**
	 * Returns the preferred maximum size for the transcoding memory buffer in megabytes.
	 * The value returned has a top limit of {@link #MAX_MAX_MEMORY_BUFFER_SIZE}. Default
	 * value is 200.
	 *
	 * @return The maximum memory buffer size.
	 */
	public int getMaxMemoryBufferSize() {
		return Math.max(0, Math.min(MAX_MAX_MEMORY_BUFFER_SIZE, getInt(KEY_MAX_MEMORY_BUFFER_SIZE, 200)));
	}

	/**
	 * Returns the top limit that can be set for the maximum memory buffer size.
	 * @return The top limit.
	 */
	public String getMaxMemoryBufferSizeStr() {
		return String.valueOf(MAX_MAX_MEMORY_BUFFER_SIZE);
	}

	/**
	 * Set the preferred maximum for the transcoding memory buffer in megabytes. The top
	 * limit for the value is {@link #MAX_MAX_MEMORY_BUFFER_SIZE}.
	 *
	 * @param value The maximum buffer size.
	 */
	public void setMaxMemoryBufferSize(int value) {
		configuration.setProperty(KEY_MAX_MEMORY_BUFFER_SIZE, Math.max(0, Math.min(MAX_MAX_MEMORY_BUFFER_SIZE, value)));
	}

	/**
	 * Returns the font scale used for ASS subtitling. Default value is 1.4.
	 * @return The ASS font scale.
	 */
	public String getMencoderAssScale() {
		return getString(KEY_MENCODER_ASS_SCALE, "1.4");
	}

	/**
	 * Some versions of MEncoder produce garbled audio because the "ac3" codec is used
	 * instead of the "ac3_fixed" codec. Returns true if "ac3_fixed" should be used.
	 * Default is false.
	 * See https://code.google.com/p/ps3mediaserver/issues/detail?id=1092#c1
	 * @return True if "ac3_fixed" should be used.
	 */
	public boolean isMencoderAc3Fixed() {
		return getBoolean(KEY_MENCODER_AC3_FIXED, false);
	}

	/**
	 * Returns the margin used for ASS subtitling. Default value is 10.
	 * @return The ASS margin.
	 */
	public String getMencoderAssMargin() {
		return getString(KEY_MENCODER_ASS_MARGIN, "10");
	}

	/**
	 * Returns the outline parameter used for ASS subtitling. Default value is 1.
	 * @return The ASS outline parameter.
	 */
	public String getMencoderAssOutline() {
		return getString(KEY_MENCODER_ASS_OUTLINE, "1");
	}

	/**
	 * Returns the shadow parameter used for ASS subtitling. Default value is 1.
	 * @return The ASS shadow parameter.
	 */
	public String getMencoderAssShadow() {
		return getString(KEY_MENCODER_ASS_SHADOW, "1");
	}

	/**
	 * Returns the subfont text scale parameter used for subtitling without ASS.
	 * Default value is 3.
	 * @return The subfont text scale parameter.
	 */
	public String getMencoderNoAssScale() {
		return getString(KEY_MENCODER_NOASS_SCALE, "3");
	}

	/**
	 * Returns the subpos parameter used for subtitling without ASS.
	 * Default value is 2.
	 * @return The subpos parameter.
	 */
	public String getMencoderNoAssSubPos() {
		return getString(KEY_MENCODER_NOASS_SUBPOS, "2");
	}

	/**
	 * Returns the subfont blur parameter used for subtitling without ASS.
	 * Default value is 1.
	 * @return The subfont blur parameter.
	 */
	public String getMencoderNoAssBlur() {
		return getString(KEY_MENCODER_NOASS_BLUR, "1");
	}

	/**
	 * Returns the subfont outline parameter used for subtitling without ASS.
	 * Default value is 1.
	 * @return The subfont outline parameter.
	 */
	public String getMencoderNoAssOutline() {
		return getString(KEY_MENCODER_NOASS_OUTLINE, "1");
	}

	/**
	 * Set the subfont outline parameter used for subtitling without ASS.
	 * @param value The subfont outline parameter value to set.
	 */
	public void setMencoderNoAssOutline(String value) {
		configuration.setProperty(KEY_MENCODER_NOASS_OUTLINE, value);
	}

	/**
	 * Some versions of MEncoder produce garbled audio because the "ac3" codec is used
	 * instead of the "ac3_fixed" codec.
	 * See https://code.google.com/p/ps3mediaserver/issues/detail?id=1092#c1
	 * @param value Set to true if "ac3_fixed" should be used.
	 */
	public void setMencoderAc3Fixed(boolean value) {
		configuration.setProperty(KEY_MENCODER_AC3_FIXED, value);
	}

	/**
	 * Set the margin used for ASS subtitling.
	 * @param value The ASS margin value to set.
	 */
	public void setMencoderAssMargin(String value) {
		configuration.setProperty(KEY_MENCODER_ASS_MARGIN, value);
	}

	/**
	 * Set the outline parameter used for ASS subtitling.
	 * @param value The ASS outline parameter value to set.
	 */
	public void setMencoderAssOutline(String value) {
		configuration.setProperty(KEY_MENCODER_ASS_OUTLINE, value);
	}

	/**
	 * Set the shadow parameter used for ASS subtitling.
	 * @param value The ASS shadow parameter value to set.
	 */
	public void setMencoderAssShadow(String value) {
		configuration.setProperty(KEY_MENCODER_ASS_SHADOW, value);
	}

	/**
	 * Set the font scale used for ASS subtitling.
	 * @param value The ASS font scale value to set.
	 */
	public void setMencoderAssScale(String value) {
		configuration.setProperty(KEY_MENCODER_ASS_SCALE, value);
	}

	/**
	 * Set the subfont text scale parameter used for subtitling without ASS.
	 * @param value The subfont text scale parameter value to set.
	 */
	public void setMencoderNoAssScale(String value) {
		configuration.setProperty(KEY_MENCODER_NOASS_SCALE, value);
	}

	/**
	 * Set the subfont blur parameter used for subtitling without ASS.
	 * @param value The subfont blur parameter value to set.
	 */
	public void setMencoderNoAssBlur(String value) {
		configuration.setProperty(KEY_MENCODER_NOASS_BLUR, value);
	}

	/**
	 * Set the subpos parameter used for subtitling without ASS.
	 * @param value The subpos parameter value to set.
	 */
	public void setMencoderNoAssSubPos(String value) {
		configuration.setProperty(KEY_MENCODER_NOASS_SUBPOS, value);
	}

	/**
	 * Set the maximum number of concurrent MEncoder threads.
	 * XXX Currently unused.
	 * @param value The maximum number of concurrent threads.
	 */
	public void setMencoderMaxThreads(int value) {
		configuration.setProperty(KEY_MENCODER_MAX_THREADS, value);
	}

	/**
	 * Set the preferred language for the PMS user interface.
	 * @param value The ISO 639 language code.
	 */
	public void setLanguage(String value) {
		configuration.setProperty(KEY_LANGUAGE, value);
		Locale.setDefault(new Locale(getLanguage()));
	}

	/**
	 * Returns the number of seconds from the start of a video file (the seek
	 * position) where the thumbnail image for the movie should be extracted
	 * from. Default is 2 seconds.
	 * @return The seek position in seconds.
	 */
	public int getThumbnailSeekPos() {
		return getInt(KEY_THUMBNAIL_SEEK_POS, 2);
	}

	/**
	 * Sets the number of seconds from the start of a video file (the seek
	 * position) where the thumbnail image for the movie should be extracted
	 * from.
	 * @param value The seek position in seconds.
	 */
	public void setThumbnailSeekPos(int value) {
		configuration.setProperty(KEY_THUMBNAIL_SEEK_POS, value);
	}

	/**
	 * Older versions of MEncoder do not support ASS/SSA subtitles on all
	 * platforms. Returns true if MEncoder supports them. Default is true
	 * on Windows and OS X, false otherwise.
	 * See https://code.google.com/p/ps3mediaserver/issues/detail?id=1097
	 * @return True if MEncoder supports ASS/SSA subtitles.
	 */
	public boolean isMencoderAss() {
		return getBoolean(KEY_MENCODER_ASS, Platform.isWindows() || Platform.isMac());
	}

	/**
	 * Returns whether or not subtitles should be disabled when using MEncoder
	 * as transcoding engine. Default is false, meaning subtitles should not
	 * be disabled.
	 * @return True if subtitles should be disabled, false otherwise.
	 */
	public boolean isMencoderDisableSubs() {
		return getBoolean(KEY_MENCODER_DISABLE_SUBS, false);
	}

	/**
	 * Returns whether or not the Pulse Code Modulation audio format should be
	 * forced when using MEncoder as transcoding engine. The default is false.
	 * @return True if PCM should be forced, false otherwise.
	 */
	public boolean isMencoderUsePcm() {
		return getBoolean(KEY_MENCODER_USE_PCM, false);
	}

	/**
	 * Returns whether or not the Pulse Code Modulation audio format should be
	 * used only for HQ audio codecs. The default is false.
	 * @return True if PCM should be used only for HQ audio codecs, false otherwise.
	 */
	public boolean isMencoderUsePcmForHQAudioOnly() {
		return getBoolean(KEY_MENCODER_USE_PCM_FOR_HQ_AUDIO_ONLY, false);
	}

	/**
	 * Returns the name of a TrueType font to use for MEncoder subtitles.
	 * Default is <code>""</code>.
	 * @return The font name.
	 */
	public String getMencoderFont() {
		return getString(KEY_MENCODER_FONT, "");
	}

	/**
	 * Returns the audio language priority for MEncoder as a comma-separated
	 * string. For example: <code>"eng,fre,jpn,ger,und"</code>, where "und"
	 * stands for "undefined".
	 * Default value is a localized list (e.g. "eng,fre,jpn,ger,und").
	 *
	 * @return The audio language priority string.
	 */
	public String getMencoderAudioLanguages() {
		return ConfigurationUtil.getPossiblyBlankConfigurationString(
			configuration,
			KEY_MENCODER_AUDIO_LANGS,
			Messages.getString("MEncoderVideo.126")
		);
	}

	/**
	 * Returns a string of comma separated audio or subtitle languages,
	 * ordered by priority.
	 * @return The string of languages.
	 */
	private String getDefaultLanguages() {
		if ("fr".equals(getLanguage())) {
			return "fre,jpn,ger,eng,und";
		} else {
			return "eng,fre,jpn,ger,und";
		}
	}

	/**
	 * Returns the subtitle language priority for MEncoder as a comma-separated
	 * string. For example: <code>"eng,fre,jpn,ger,und"</code>, where "und"
	 * stands for "undefined".
	 * Can be a blank string.
	 * Default value is a localized list (e.g. "eng,fre,jpn,ger,und").
	 *
	 * @return The subtitle language priority string.
	 */
	public String getMencoderSubLanguages() {
		return ConfigurationUtil.getPossiblyBlankConfigurationString(
			configuration,
			KEY_MENCODER_SUB_LANGS,
			Messages.getString("MEncoderVideo.127")
		);
	}

	/**
	 * Returns the ISO 639 language code for the subtitle language that should
	 * be forced upon MEncoder.
	 * @return The subtitle language code.
	 */
	public String getMencoderForcedSubLanguage() {
		return ConfigurationUtil.getPossiblyBlankConfigurationString(
			configuration,
			KEY_MENCODER_FORCED_SUB_LANG,
			getLanguage()
		);
	}

	/**
	 * Returns the tag string that identifies the subtitle language that
	 * should be forced upon MEncoder.
	 * @return The tag string.
	 */
	public String getMencoderForcedSubTags() {
  		return getString(KEY_MENCODER_FORCED_SUB_TAGS, "forced");
  	}

	/**
	 * Returns a string of audio language and subtitle language pairs
	 * ordered by priority for MEncoder to try to match. Audio language
	 * and subtitle language should be comma separated as a pair,
	 * individual pairs should be semicolon separated. "*" can be used to
	 * match any language. Subtitle language can be defined as "off".
	 * Default value is <code>"*,*"</code>.
	 *
	 * @return The audio and subtitle languages priority string.
	 */
	public String getMencoderAudioSubLanguages() {
		return ConfigurationUtil.getPossiblyBlankConfigurationString(
			configuration,
			KEY_MENCODER_AUDIO_SUB_LANGS,
			Messages.getString("MEncoderVideo.128")
		);
	}

	/**
	 * Returns whether or not MEncoder should use FriBiDi mode, which
	 * is needed to display subtitles in languages that read from right to
	 * left, like Arabic, Farsi, Hebrew, Urdu, etc. Default value is false.
	 * @return True if FriBiDi mode should be used, false otherwise.
	 */
	public boolean isMencoderSubFribidi() {
		return getBoolean(KEY_MENCODER_SUB_FRIBIDI, false);
	}

	/**
	 * Returns the character encoding (or code page) that MEncoder should use
	 * for displaying non-Unicode external subtitles. Default is empty string
	 * (do not force encoding with -subcp key).
	 * @return The character encoding.
	 */
	public String getMencoderSubCp() {
		return getString(KEY_MENCODER_SUB_CP, "");
	}

	/**
	 * Returns whether or not MEncoder should use fontconfig for displaying
	 * subtitles. Default is false.
	 * @return True if fontconfig should be used, false otherwise.
	 */
	public boolean isMencoderFontConfig() {
		return getBoolean(KEY_MENCODER_FONT_CONFIG, true);
	}

	/**
	 * Set to true if MEncoder should be forced to use the framerate that is
	 * parsed by FFmpeg.
	 * @param value Set to true if the framerate should be forced, false
	 *              otherwise.
	 */
	public void setMencoderForceFps(boolean value) {
		configuration.setProperty(KEY_MENCODER_FORCE_FPS, value);
	}

	/**
	 * Returns true if MEncoder should be forced to use the framerate that is
	 * parsed by FFmpeg.
	 * @return True if the framerate should be forced, false otherwise.
	 */
	public boolean isMencoderForceFps() {
		return getBoolean(KEY_MENCODER_FORCE_FPS, false);
	}

	/**
	 * Sets the audio language priority for MEncoder as a comma-separated
	 * string. For example: <code>"eng,fre,jpn,ger,und"</code>, where "und"
	 * stands for "undefined".
	 * @param value The audio language priority string.
	 */
	public void setMencoderAudioLanguages(String value) {
		configuration.setProperty(KEY_MENCODER_AUDIO_LANGS, value);
	}

	/**
	 * Sets the subtitle language priority for MEncoder as a comma
	 * separated string. For example: <code>"eng,fre,jpn,ger,und"</code>,
	 * where "und" stands for "undefined".
	 * @param value The subtitle language priority string.
	 */
	public void setMencoderSubLanguages(String value) {
		configuration.setProperty(KEY_MENCODER_SUB_LANGS, value);
	}

	/**
	 * Sets the ISO 639 language code for the subtitle language that should
	 * be forced upon MEncoder.
	 * @param value The subtitle language code.
	 */
	public void setMencoderForcedSubLanguage(String value) {
		configuration.setProperty(KEY_MENCODER_FORCED_SUB_LANG, value);
	}

	/**
	 * Sets the tag string that identifies the subtitle language that
	 * should be forced upon MEncoder.
	 * @param value The tag string.
	 */
	public void setMencoderForcedSubTags(String value) {
		configuration.setProperty(KEY_MENCODER_FORCED_SUB_TAGS, value);
	}

	/**
	 * Sets a string of audio language and subtitle language pairs
	 * ordered by priority for MEncoder to try to match. Audio language
	 * and subtitle language should be comma separated as a pair,
	 * individual pairs should be semicolon separated. "*" can be used to
	 * match any language. Subtitle language can be defined as "off". For
	 * example: <code>"en,off;jpn,eng;*,eng;*;*"</code>.
	 * @param value The audio and subtitle languages priority string.
	 */
	public void setMencoderAudioSubLanguages(String value) {
		configuration.setProperty(KEY_MENCODER_AUDIO_SUB_LANGS, value);
	}

	/**
	 * @deprecated Use {@link #getMencoderCustomOptions()} instead.
	 * <p>
	 * Returns custom commandline options to pass on to MEncoder.
	 * @return The custom options string.
	 */
	@Deprecated
	public String getMencoderDecode() {
		return getMencoderCustomOptions();
	}

	/**
	 * Returns custom commandline options to pass on to MEncoder.
	 * @return The custom options string.
	 */
	public String getMencoderCustomOptions() {
		return getString(KEY_MENCODER_CUSTOM_OPTIONS, "");
	}

	/**
	 * @deprecated Use {@link #setMencoderCustomOptions(String)} instead.
	 * <p>
	 * Sets custom commandline options to pass on to MEncoder.
	 * @param value The custom options string.
	 */
	@Deprecated
	public void setMencoderDecode(String value) {
		setMencoderCustomOptions(value);
	}

	/**
	 * Sets custom commandline options to pass on to MEncoder.
	 * @param value The custom options string.
	 */
	public void setMencoderCustomOptions(String value) {
		configuration.setProperty(KEY_MENCODER_CUSTOM_OPTIONS, value);
	}

	/**
	 * Sets the character encoding (or code page) that MEncoder should use
	 * for displaying non-Unicode external subtitles. Default is empty (autodetect).
	 * @param value The character encoding.
	 */
	public void setMencoderSubCp(String value) {
		configuration.setProperty(KEY_MENCODER_SUB_CP, value);
	}

	/**
	 * Sets whether or not MEncoder should use FriBiDi mode, which
	 * is needed to display subtitles in languages that read from right to
	 * left, like Arabic, Farsi, Hebrew, Urdu, etc. Default value is false.
	 * @param value Set to true if FriBiDi mode should be used.
	 */
	public void setMencoderSubFribidi(boolean value) {
		configuration.setProperty(KEY_MENCODER_SUB_FRIBIDI, value);
	}

	/**
	 * Sets the name of a TrueType font to use for MEncoder subtitles.
	 * @param value The font name.
	 */
	public void setMencoderFont(String value) {
		configuration.setProperty(KEY_MENCODER_FONT, value);
	}

	/**
	 * Older versions of MEncoder do not support ASS/SSA subtitles on all
	 * platforms. Set to true if MEncoder supports them. Default should be
	 * true on Windows and OS X, false otherwise.
	 * See https://code.google.com/p/ps3mediaserver/issues/detail?id=1097
	 * @param value Set to true if MEncoder supports ASS/SSA subtitles.
	 */
	public void setMencoderAss(boolean value) {
		configuration.setProperty(KEY_MENCODER_ASS, value);
	}

	/**
	 * Sets whether or not MEncoder should use fontconfig for displaying
	 * subtitles.
	 * @param value Set to true if fontconfig should be used.
	 */
	public void setMencoderFontConfig(boolean value) {
		configuration.setProperty(KEY_MENCODER_FONT_CONFIG, value);
	}

	/**
	 * Set whether or not subtitles should be disabled when using MEncoder
	 * as transcoding engine.
	 * @param value Set to true if subtitles should be disabled.
	 */
	public void setMencoderDisableSubs(boolean value) {
		configuration.setProperty(KEY_MENCODER_DISABLE_SUBS, value);
	}

	/**
	 * Sets whether or not the Pulse Code Modulation audio format should be
	 * forced when using MEncoder as transcoding engine.
	 * @param value Set to true if PCM should be forced.
	 */
	public void setMencoderUsePcm(boolean value) {
		configuration.setProperty(KEY_MENCODER_USE_PCM, value);
	}

	/**
	 * Sets whether or not the Pulse Code Modulation audio format should be
	 * used only for HQ audio codecs.
	 * @param value Set to true if PCM should be used only for HQ audio.
	 */
	public void setMencoderUsePcmForHQAudioOnly(boolean value) {
		configuration.setProperty(KEY_MENCODER_USE_PCM_FOR_HQ_AUDIO_ONLY, value);
	}

	/**
	 * Returns true if archives (e.g. .zip or .rar) should be browsable by
	 * PMS, false otherwise.
	 * @return True if archives should be browsable.
	 */
	public boolean isArchiveBrowsing() {
		return getBoolean(KEY_OPEN_ARCHIVES, false);
	}

	/**
	 * Set to true if archives (e.g. .zip or .rar) should be browsable by
	 * PMS, false otherwise.
	 * @param value Set to true if archives should be browsable.
	 */
	public void setArchiveBrowsing(boolean value) {
		configuration.setProperty(KEY_OPEN_ARCHIVES, value);
	}

	/**
	 * Returns true if MEncoder should use the deinterlace filter, false
	 * otherwise.
	 * @return True if the deinterlace filter should be used.
	 */
	public boolean isMencoderYadif() {
		return getBoolean(KEY_MENCODER_YADIF, false);
	}

	/**
	 * Set to true if MEncoder should use the deinterlace filter, false
	 * otherwise.
	 * @param value Set ot true if the deinterlace filter should be used.
	 */
	public void setMencoderYadif(boolean value) {
		configuration.setProperty(KEY_MENCODER_YADIF, value);
	}

	/**
	 * Returns true if MEncoder should be used to upscale the video to an
	 * optimal resolution. Default value is false, meaning the renderer will
	 * upscale the video itself.
	 *
	 * @return True if MEncoder should be used, false otherwise.
	 * @see {@link #getMencoderScaleX(int)}, {@link #getMencoderScaleY(int)}
	 */
	public boolean isMencoderScaler() {
		return getBoolean(KEY_MENCODER_SCALER, false);
	}

	/**
	 * Set to true if MEncoder should be used to upscale the video to an
	 * optimal resolution. Set to false to leave upscaling to the renderer.
	 *
	 * @param value Set to true if MEncoder should be used to upscale.
	 * @see {@link #setMencoderScaleX(int)}, {@link #setMencoderScaleY(int)}
	 */
	public void setMencoderScaler(boolean value) {
		configuration.setProperty(KEY_MENCODER_SCALER, value);
	}

	/**
	 * Returns the width in pixels to which a video should be scaled when
	 * {@link #isMencoderScaler()} returns true.
	 *
	 * @return The width in pixels.
	 */
	public int getMencoderScaleX() {
		return getInt(KEY_MENCODER_SCALEX, 0);
	}

	/**
	 * Sets the width in pixels to which a video should be scaled when
	 * {@link #isMencoderScaler()} returns true.
	 *
	 * @param value The width in pixels.
	 */
	public void setMencoderScaleX(int value) {
		configuration.setProperty(KEY_MENCODER_SCALEX, value);
	}

	/**
	 * Returns the height in pixels to which a video should be scaled when
	 * {@link #isMencoderScaler()} returns true.
	 *
	 * @return The height in pixels.
	 */
	public int getMencoderScaleY() {
		return getInt(KEY_MENCODER_SCALEY, 0);
	}

	/**
	 * Sets the height in pixels to which a video should be scaled when
	 * {@link #isMencoderScaler()} returns true.
	 *
	 * @param value The height in pixels.
	 */
	public void setMencoderScaleY(int value) {
		configuration.setProperty(KEY_MENCODER_SCALEY, value);
	}

	/**
	 * Returns the number of audio channels that MEncoder should use for
	 * transcoding. Default value is 6 (for 5.1 audio).
	 *
	 * @return The number of audio channels.
	 */
	public int getAudioChannelCount() {
		return getInt(KEY_AUDIO_CHANNEL_COUNT, 6);
	}

	/**
	 * Sets the number of audio channels that MEncoder should use for
	 * transcoding.
	 *
	 * @param value The number of audio channels.
	 */
	public void setAudioChannelCount(int value) {
		configuration.setProperty(KEY_AUDIO_CHANNEL_COUNT, value);
	}

	/**
	 * Sets the AC3 audio bitrate, which determines the quality of digital
	 * audio sound. An AV-receiver or amplifier has to be capable of playing
	 * this quality.
	 *
	 * @param value The AC3 audio bitrate.
	 */
	public void setAudioBitrate(int value) {
		configuration.setProperty(KEY_AUDIO_BITRATE, value);
	}

	/**
	 * Returns the maximum video bitrate to be used by MEncoder. The default
	 * value is 110.
	 *
	 * @return The maximum video bitrate.
	 */
	public String getMaximumBitrate() {
		return getString(KEY_MAX_BITRATE, "110");
	}

	/**
	 * Sets the maximum video bitrate to be used by MEncoder.
	 *
	 * @param value The maximum video bitrate.
	 */
	public void setMaximumBitrate(String value) {
		configuration.setProperty(KEY_MAX_BITRATE, value);
	}

	/**
	 * @deprecated Use {@link #isThumbnailGenerationEnabled()} instead.
	 * <p>
	 * Returns true if thumbnail generation is enabled, false otherwise.
	 * This only determines whether a thumbnailer (e.g. dcraw, MPlayer)
	 * is used to generate thumbnails. It does not reflect whether
	 * thumbnails should be displayed or not.
	 *
	 * @return boolean indicating whether thumbnail generation is enabled.
	 */
	@Deprecated
	public boolean getThumbnailsEnabled() {
		return isThumbnailGenerationEnabled();
	}

	/**
	 * Returns true if thumbnail generation is enabled, false otherwise.
	 *
	 * @return boolean indicating whether thumbnail generation is enabled.
	 */
	public boolean isThumbnailGenerationEnabled() {
		return getBoolean(KEY_THUMBNAIL_GENERATION_ENABLED, true);
	}

	/**
	 * @deprecated Use {@link #setThumbnailGenerationEnabled(boolean)} instead.
	 * <p>
	 * Sets the thumbnail generation option.
	 * This only determines whether a thumbnailer (e.g. dcraw, MPlayer)
	 * is used to generate thumbnails. It does not reflect whether
	 * thumbnails should be displayed or not.
	 *
	 * @return boolean indicating whether thumbnail generation is enabled.
	 */
	@Deprecated
	public void setThumbnailsEnabled(boolean value) {
		setThumbnailGenerationEnabled(value);
	}

	/**
	 * Sets the thumbnail generation option.
	 */
	public void setThumbnailGenerationEnabled(boolean value) {
		configuration.setProperty(KEY_THUMBNAIL_GENERATION_ENABLED, value);
	}

	/**
	 * Returns true if PMS should generate thumbnails for images. Default value
	 * is true.
	 *
	 * @return True if image thumbnails should be generated.
	 */
	public boolean getImageThumbnailsEnabled() {
		return getBoolean(KEY_IMAGE_THUMBNAILS_ENABLED, true);
	}

	/**
	 * Set to true if PMS should generate thumbnails for images.
	 *
	 * @param value True if image thumbnails should be generated.
	 */
	public void setImageThumbnailsEnabled(boolean value) {
		configuration.setProperty(KEY_IMAGE_THUMBNAILS_ENABLED, value);
	}

	/**
	 * Returns the number of CPU cores that should be used for transcoding.
	 *
	 * @return The number of CPU cores.
	 */
	public int getNumberOfCpuCores() {
		int nbcores = Runtime.getRuntime().availableProcessors();
		if (nbcores < 1) {
			nbcores = 1;
		}
		return getInt(KEY_NUMBER_OF_CPU_CORES, nbcores);
	}

	/**
	 * Sets the number of CPU cores that should be used for transcoding. The
	 * maximum value depends on the physical available count of "real processor
	 * cores". That means hyperthreading virtual CPU cores do not count! If you
	 * are not sure, analyze your CPU with the free tool CPU-z on Windows
	 * systems. On Linux have a look at the virtual proc-filesystem: in the
	 * file "/proc/cpuinfo" you will find more details about your CPU. You also
	 * get much information about CPUs from AMD and Intel from their Wikipedia
	 * articles.
	 * <p>
	 * PMS will detect and set the correct amount of cores as the default value.
	 *
	 * @param value The number of CPU cores.
	 */
	public void setNumberOfCpuCores(int value) {
		configuration.setProperty(KEY_NUMBER_OF_CPU_CORES, value);
	}

	/**
	 * @deprecated This method is not used anywhere.
	 */
	@Deprecated
	public boolean isTurboModeEnabled() {
		return getBoolean(KEY_TURBO_MODE_ENABLED, false);
	}

	/**
	 * @deprecated This method is not used anywhere.
	 */
	@Deprecated
	public void setTurboModeEnabled(boolean value) {
		configuration.setProperty(KEY_TURBO_MODE_ENABLED, value);
	}

	/**
	 * Returns true if PMS should start minimized, i.e. without its window
	 * opened. Default value false: to start with a window.
	 *
	 * @return True if PMS should start minimized, false otherwise.
	 */
	public boolean isMinimized() {
		return getBoolean(KEY_MINIMIZED, false);
	}

	/**
	 * Set to true if PMS should start minimized, i.e. without its window
	 * opened.
	 *
	 * @param value True if PMS should start minimized, false otherwise.
	 */
	public void setMinimized(boolean value) {
		configuration.setProperty(KEY_MINIMIZED, value);
	}

	/**
	 * @deprecated use {@link #isAutoloadSubtitles()} instead.
	 */
	@Deprecated
	public boolean getUseSubtitles() {
		return isAutoloadSubtitles();
	}

	/**
	 * Returns true when PMS should check for external subtitle files with the
	 * same name as the media (*.srt, *.sub, *.ass, etc.). The default value is
	 * true.
	 *
	 * @return True if PMS should check for external subtitle files, false if
	 * 		they should be ignored.
	 */
	public boolean isAutoloadSubtitles() {
		return getBoolean(KEY_AUTOLOAD_SUBTITLES, true);
	}

	/**
	 * @deprecated use {@link #setAutoloadSubtitles(boolean)} instead.
	 */
	@Deprecated
	public void setUseSubtitles(boolean value) {
		setAutoloadSubtitles(value);
	}

	/**
	 * Set to true if PMS should check for external subtitle files with the
	 * same name as the media (*.srt, *.sub, *.ass etc.).
	 *
	 * @param value True if PMS should check for external subtitle files.
	 */
	public void setAutoloadSubtitles(boolean value) {
		configuration.setProperty(KEY_AUTOLOAD_SUBTITLES, value);
	}

	/**
	 * Returns true if PMS should hide the "# Videosettings #" folder on the
	 * DLNA device. The default value is false: PMS will display the folder.
	 *
	 * @return True if PMS should hide the folder, false othewise.
	 */
	public boolean getHideVideoSettings() {
		return getBoolean(KEY_HIDE_VIDEO_SETTINGS, true);
	}

	/**
	 * Set to true if PMS should hide the "# Videosettings #" folder on the
	 * DLNA device, or set to false to make PMS display the folder.
	 *
	 * @param value True if PMS should hide the folder.
	 */
	public void setHideVideoSettings(boolean value) {
		configuration.setProperty(KEY_HIDE_VIDEO_SETTINGS, value);
	}

	/**
	 * Returns true if PMS should cache scanned media in its internal database,
	 * speeding up later retrieval. When false is returned, PMS will not use
	 * cache and media will have to be rescanned.
	 *
	 * @return True if PMS should cache media.
	 */
	public boolean getUseCache() {
		return getBoolean(KEY_USE_CACHE, false);
	}

	/**
	 * Set to true if PMS should cache scanned media in its internal database,
	 * speeding up later retrieval.
	 *
	 * @param value True if PMS should cache media.
	 */
	public void setUseCache(boolean value) {
		configuration.setProperty(KEY_USE_CACHE, value);
	}

	/**
	 * Whether we should pass the flag "convertfps=true" to AviSynth.
	 *
	 * @param value True if we should pass the flag.
	 */
	public void setAvisynthConvertFps(boolean value) {
		configuration.setProperty(KEY_AVISYNTH_CONVERT_FPS, value);
	}

	/**
	 * Returns true if we should pass the flag "convertfps=true" to AviSynth.
	 *
	 * @return True if we should pass the flag.
	 */
	public boolean getAvisynthConvertFps() {
		return getBoolean(KEY_AVISYNTH_CONVERT_FPS, true);
	}

	public void setAvisynthInterFrame(boolean value) {
		configuration.setProperty(KEY_AVISYNTH_INTERFRAME, value);
	}

	public boolean getAvisynthInterFrame() {
		return getBoolean(KEY_AVISYNTH_INTERFRAME, false);
	}

	public void setAvisynthInterFrameGPU(boolean value) {
		configuration.setProperty(KEY_AVISYNTH_INTERFRAME_GPU, value);
	}

	public boolean getAvisynthInterFrameGPU() {
		return getBoolean(KEY_AVISYNTH_INTERFRAME_GPU, false);
	}

	public void setAvisynthMultiThreading(boolean value) {
		configuration.setProperty(KEY_AVISYNTH_MULTITHREADING, value);
	}

	public boolean getAvisynthMultiThreading() {
		return getBoolean(KEY_AVISYNTH_MULTITHREADING, false);
	}

	/**
	 * Returns the template for the AviSynth script. The script string can
	 * contain the character "\u0001", which should be treated as the newline
	 * separator character.
	 *
	 * @return The AviSynth script template.
	 */
	public String getAvisynthScript() {
		return getString(KEY_AVISYNTH_SCRIPT, DEFAULT_AVI_SYNTH_SCRIPT);
	}

	/**
	 * Sets the template for the AviSynth script. The script string may contain
	 * the character "\u0001", which will be treated as newline character.
	 *
	 * @param value The AviSynth script template.
	 */
	public void setAvisynthScript(String value) {
		configuration.setProperty(KEY_AVISYNTH_SCRIPT, value);
	}

	/**
	 * Returns additional codec specific configuration options for MEncoder.
	 *
	 * @return The configuration options.
	 */
	public String getCodecSpecificConfig() {
		return getString(KEY_CODEC_SPEC_SCRIPT, "");
	}

	/**
	 * Sets additional codec specific configuration options for MEncoder.
	 *
	 * @param value The additional configuration options.
	 */
	public void setCodecSpecificConfig(String value) {
		configuration.setProperty(KEY_CODEC_SPEC_SCRIPT, value);
	}

	/**
	 * Returns the maximum size (in MB) that PMS should use for buffering
	 * audio.
	 *
	 * @return The maximum buffer size.
	 */
	public int getMaxAudioBuffer() {
		return getInt(KEY_MAX_AUDIO_BUFFER, 100);
	}

	/**
	 * Returns the minimum size (in MB) that PMS should use for the buffer used
	 * for streaming media.
	 *
	 * @return The minimum buffer size.
	 */
	public int getMinStreamBuffer() {
		return getInt(KEY_MIN_STREAM_BUFFER, 1);
	}

	@Deprecated
	public boolean isFileBuffer() {
		String bufferType = getString(KEY_BUFFER_TYPE, "");
		return bufferType.equals(BUFFER_TYPE_FILE);
	}

	/*
	 * Converts the getMencoderMainSettings() result, which should
	 * probably be renamed to something like getMPEG2MainSettings(),
	 * from MEncoder's format to FFmpeg's.
	 *
	 * @return MPEG-2 settings formatted for FFmpeg.
	 */
	public String getFfmpegSettings() {
		String mpegSettings = getMencoderMainSettings();
		mpegSettings = mpegSettings.replaceAll("[^\\d=]", "");
		String mpegSettingsArray[] = mpegSettings.split("=");
		return "-g " + mpegSettingsArray[1] + " -q:v " + mpegSettingsArray[2] + " -qmin " + mpegSettingsArray[3];
	}

	public void setFfmpegMultithreading(boolean value) {
		configuration.setProperty(KEY_FFMPEG_MULTITHREADING, value);
	}

	public boolean isFfmpegMultithreading() {
		boolean isMultiCore = getNumberOfCpuCores() > 1;
		return getBoolean(KEY_FFMPEG_MULTITHREADING, isMultiCore);
	}

	public void setFfmpegAviSynthMultithreading(boolean value) {
		configuration.setProperty(KEY_FFMPEG_AVISYNTH_MULTITHREADING, value);
	}

	public boolean isFfmpegAviSynthMultithreading() {
		boolean isMultiCore = getNumberOfCpuCores() > 1;
		return getBoolean(KEY_FFMPEG_AVISYNTH_MULTITHREADING, isMultiCore);
	}

	/**
	 * Whether we should pass the flag "convertfps=true" to AviSynth.
	 *
	 * @param value True if we should pass the flag.
	 */
	public void setFfmpegAvisynthConvertFps(boolean value) {
		configuration.setProperty(KEY_AVISYNTH_CONVERT_FPS, value);
	}

	/**
	 * Returns true if we should pass the flag "convertfps=true" to AviSynth.
	 *
	 * @return True if we should pass the flag.
	 */
	public boolean getFfmpegAvisynthConvertFps() {
		return getBoolean(KEY_FFMPEG_AVISYNTH_CONVERT_FPS, true);
	}

	public void setFfmpegAvisynthInterFrame(boolean value) {
		configuration.setProperty(KEY_FFMPEG_AVISYNTH_INTERFRAME, value);
	}

	public boolean getFfmpegAvisynthInterFrame() {
		return getBoolean(KEY_FFMPEG_AVISYNTH_INTERFRAME, false);
	}

	public void setFfmpegAvisynthInterFrameGPU(boolean value) {
		configuration.setProperty(KEY_FFMPEG_AVISYNTH_INTERFRAME_GPU, value);
	}

	public boolean getFfmpegAvisynthInterFrameGPU() {
		return getBoolean(KEY_FFMPEG_AVISYNTH_INTERFRAME_GPU, false);
	}

	public boolean isMencoderNoOutOfSync() {
		return getBoolean(KEY_MENCODER_NO_OUT_OF_SYNC, true);
	}

	public void setMencoderNoOutOfSync(boolean value) {
		configuration.setProperty(KEY_MENCODER_NO_OUT_OF_SYNC, value);
	}

	public boolean getTrancodeBlocksMultipleConnections() {
		return getBoolean(KEY_TRANSCODE_BLOCKS_MULTIPLE_CONNECTIONS, false);
	}

	public void setTranscodeBlocksMultipleConnections(boolean value) {
		configuration.setProperty(KEY_TRANSCODE_BLOCKS_MULTIPLE_CONNECTIONS, value);
	}

	public boolean getTrancodeKeepFirstConnections() {
		return getBoolean(KEY_TRANSCODE_KEEP_FIRST_CONNECTION, true);
	}

	public void setTrancodeKeepFirstConnections(boolean value) {
		configuration.setProperty(KEY_TRANSCODE_KEEP_FIRST_CONNECTION, value);
	}

	public String getCharsetEncoding() {
		return getString(KEY_CHARSET_ENCODING, "850");
	}

	public void setCharsetEncoding(String value) {
		configuration.setProperty(KEY_CHARSET_ENCODING, value);
	}

	public boolean isMencoderIntelligentSync() {
		return getBoolean(KEY_MENCODER_INTELLIGENT_SYNC, true);
	}

	public void setMencoderIntelligentSync(boolean value) {
		configuration.setProperty(KEY_MENCODER_INTELLIGENT_SYNC, value);
	}

	@Deprecated
	public String getFfmpegAlternativePath() {
		return getString(KEY_FFMPEG_ALTERNATIVE_PATH, null);
	}

	@Deprecated
	public void setFfmpegAlternativePath(String value) {
		configuration.setProperty(KEY_FFMPEG_ALTERNATIVE_PATH, value);
	}

	public boolean getSkipLoopFilterEnabled() {
		return getBoolean(KEY_SKIP_LOOP_FILTER_ENABLED, false);
	}

	/**
	 * The list of network interfaces that should be skipped when checking
	 * for an available network interface. Entries should be comma separated
	 * and typically exclude the number at the end of the interface name.
	 * <p>
	 * Default is to skip the interfaces created by Virtualbox, OpenVPN and
	 * Parallels: "tap,vmnet,vnic".
	 * @return The string of network interface names to skip.
	 */
	public List<String> getSkipNetworkInterfaces() {
		return getStringList(KEY_SKIP_NETWORK_INTERFACES, "tap,vmnet,vnic");
	}

	public void setSkipLoopFilterEnabled(boolean value) {
		configuration.setProperty(KEY_SKIP_LOOP_FILTER_ENABLED, value);
	}

	public String getMencoderMainSettings() {
		return getString(KEY_MENCODER_MAIN_SETTINGS, "keyint=5:vqscale=1:vqmin=2");
	}

	public void setMencoderMainSettings(String value) {
		configuration.setProperty(KEY_MENCODER_MAIN_SETTINGS, value);
	}

	public String getMencoderVobsubSubtitleQuality() {
		return getString(KEY_MENCODER_VOBSUB_SUBTITLE_QUALITY, "3");
	}

	public void setMencoderVobsubSubtitleQuality(String value) {
		configuration.setProperty(KEY_MENCODER_VOBSUB_SUBTITLE_QUALITY, value);
	}

	public String getMencoderOverscanCompensationWidth() {
		return getString(KEY_MENCODER_OVERSCAN_COMPENSATION_WIDTH, "0");
	}

	public void setMencoderOverscanCompensationWidth(String value) {
		if (value.trim().length() == 0) {
			value = "0";
		}
		configuration.setProperty(KEY_MENCODER_OVERSCAN_COMPENSATION_WIDTH, value);
	}

	public String getMencoderOverscanCompensationHeight() {
		return getString(KEY_MENCODER_OVERSCAN_COMPENSATION_HEIGHT, "0");
	}

	public void setMencoderOverscanCompensationHeight(String value) {
		if (value.trim().length() == 0) {
			value = "0";
		}
		configuration.setProperty(KEY_MENCODER_OVERSCAN_COMPENSATION_HEIGHT, value);
	}

	public void setEnginesAsList(ArrayList<String> enginesAsList) {
		configuration.setProperty(KEY_ENGINES, listToString(enginesAsList));
	}

	public List<String> getEnginesAsList(SystemUtils registry) {
		List<String> engines = stringToList(getString(KEY_ENGINES, "mencoder,avsmencoder,tsmuxer,ffmpegvideo,ffmpegaudio,mplayeraudio,tsmuxeraudio,ffmpegwebvideo,vlcvideo,mencoderwebvideo,mplayervideodump,mplayerwebaudio,vlcaudio,ffmpegdvrmsremux,rawthumbs"));
		engines = hackAvs(registry, engines);
		return engines;
	}

	private static String listToString(List<String> enginesAsList) {
		return StringUtils.join(enginesAsList, LIST_SEPARATOR);
	}

	private static List<String> stringToList(String input) {
		List<String> output = new ArrayList<String>();
		Collections.addAll(output, StringUtils.split(input, LIST_SEPARATOR));
		return output;
	}

	// TODO: Get this out of here
	private static List<String> hackAvs(SystemUtils registry, List<String> input) {
		List<String> toBeRemoved = new ArrayList<String>();
		for (String engineId : input) {
			if (engineId.startsWith("avs") && !registry.isAvis() && Platform.isWindows()) {
				if (!avsHackLogged) {
					LOGGER.info("AviSynth is not installed. You cannot use " + engineId + " as a transcoding engine.");
					avsHackLogged = true;
				}

				toBeRemoved.add(engineId);
			}
		}

		List<String> output = new ArrayList<String>();
		output.addAll(input);
		output.removeAll(toBeRemoved);
		return output;
	}

	public void save() throws ConfigurationException {
		configuration.save();
		LOGGER.info("Configuration saved to: " + PROFILE_PATH);
	}

	public String getFolders() {
		return getString(KEY_FOLDERS, "");
	}

	public void setFolders(String value) {
		configuration.setProperty(KEY_FOLDERS, value);
	}

	public String getNetworkInterface() {
		return getString(KEY_NETWORK_INTERFACE, "");
	}

	public void setNetworkInterface(String value) {
		configuration.setProperty(KEY_NETWORK_INTERFACE, value);
	}

	public boolean isHideEngineNames() {
		return getBoolean(KEY_HIDE_ENGINENAMES, true);
	}

	public void setHideEngineNames(boolean value) {
		configuration.setProperty(KEY_HIDE_ENGINENAMES, value);
	}

	public boolean isHideExtensions() {
		return getBoolean(KEY_HIDE_EXTENSIONS, true);
	}

	public void setHideExtensions(boolean value) {
		configuration.setProperty(KEY_HIDE_EXTENSIONS, value);
	}

	public String getShares() {
		return getString(KEY_SHARES, "");
	}

	public void setShares(String value) {
		configuration.setProperty(KEY_SHARES, value);
	}

	public String getNoTranscode() {
		return getString(KEY_NOTRANSCODE, "");
	}

	public void setNoTranscode(String value) {
		configuration.setProperty(KEY_NOTRANSCODE, value);
	}

	public String getForceTranscode() {
		return getString(KEY_FORCETRANSCODE, "");
	}

	public void setForceTranscode(String value) {
		configuration.setProperty(KEY_FORCETRANSCODE, value);
	}

	public void setMencoderMT(boolean value) {
		configuration.setProperty(KEY_MENCODER_MT, value);
	}

	public boolean getMencoderMT() {
		boolean isMultiCore = getNumberOfCpuCores() > 1;
		return getBoolean(KEY_MENCODER_MT, isMultiCore);
	}

	public void setRemuxAC3(boolean value) {
		configuration.setProperty(KEY_MENCODER_REMUX_AC3, value);
	}

	public boolean isRemuxAC3() {
		return getBoolean(KEY_MENCODER_REMUX_AC3, true);
	}

	public void setMencoderRemuxMPEG2(boolean value) {
		configuration.setProperty(KEY_MENCODER_REMUX_MPEG2, value);
	}

	public boolean isMencoderRemuxMPEG2() {
		return getBoolean(KEY_MENCODER_REMUX_MPEG2, true);
	}

	public void setDisableFakeSize(boolean value) {
		configuration.setProperty(KEY_DISABLE_FAKESIZE, value);
	}

	public boolean isDisableFakeSize() {
		return getBoolean(KEY_DISABLE_FAKESIZE, false);
	}

	public void setMencoderAssDefaultStyle(boolean value) {
		configuration.setProperty(KEY_MENCODER_ASS_DEFAULTSTYLE, value);
	}

	public boolean isMencoderAssDefaultStyle() {
		return getBoolean(KEY_MENCODER_ASS_DEFAULTSTYLE, true);
	}

	public int getMEncoderOverscan() {
		return getInt(KEY_OVERSCAN, 0);
	}

	public void setMEncoderOverscan(int value) {
		configuration.setProperty(KEY_OVERSCAN, value);
	}

	/**
	 * Returns sort method to use for ordering lists of files. One of the
	 * following values is returned:
	 * <ul>
	 * <li>0: Locale-sensitive A-Z</li>
	 * <li>1: Sort by modified date, newest first</li>
	 * <li>2: Sort by modified date, oldest first</li>
	 * <li>3: Case-insensitive ASCIIbetical sort</li>
	 * <li>4: Locale-sensitive natural sort</li>
	 * </ul>
	 * Default value is 4.
	 * @return The sort method
	 */
	public int getSortMethod() {
		return getInt(KEY_SORT_METHOD, 4);
	}

	/**
	 * Set the sort method to use for ordering lists of files. The following
	 * values are recognized:
	 * <ul>
	 * <li>0: Locale-sensitive A-Z</li>
	 * <li>1: Sort by modified date, newest first</li>
	 * <li>2: Sort by modified date, oldest first</li>
	 * <li>3: Case-insensitive ASCIIbetical sort</li>
	 * <li>4: Locale-sensitive natural sort</li>
	 * </ul>
	 * @param value The sort method to use
	 */
	public void setSortMethod(int value) {
		configuration.setProperty(KEY_SORT_METHOD, value);
	}

	public int getAudioThumbnailMethod() {
		return getInt(KEY_AUDIO_THUMBNAILS_METHOD, 0);
	}

	public void setAudioThumbnailMethod(int value) {
		configuration.setProperty(KEY_AUDIO_THUMBNAILS_METHOD, value);
	}

	public String getAlternateThumbFolder() {
		return getString(KEY_ALTERNATE_THUMB_FOLDER, "");
	}

	public void setAlternateThumbFolder(String value) {
		configuration.setProperty(KEY_ALTERNATE_THUMB_FOLDER, value);
	}

	public String getAlternateSubsFolder() {
		return getString(KEY_ALTERNATE_SUBS_FOLDER, "");
	}

	public void setAlternateSubsFolder(String value) {
		configuration.setProperty(KEY_ALTERNATE_SUBS_FOLDER, value);
	}

	public void setDTSEmbedInPCM(boolean value) {
		configuration.setProperty(KEY_EMBED_DTS_IN_PCM, value);
	}

	public boolean isDTSEmbedInPCM() {
		return getBoolean(KEY_EMBED_DTS_IN_PCM, false);
	}

	public void setMencoderMuxWhenCompatible(boolean value) {
		configuration.setProperty(KEY_MENCODER_MUX_COMPATIBLE, value);
	}

	public boolean isMencoderMuxWhenCompatible() {
		return getBoolean(KEY_MENCODER_MUX_COMPATIBLE, true);
	}

	public void setMuxAllAudioTracks(boolean value) {
		configuration.setProperty(KEY_MUX_ALLAUDIOTRACKS, value);
	}

	public boolean isMuxAllAudioTracks() {
		return getBoolean(KEY_MUX_ALLAUDIOTRACKS, false);
	}

	public void setUseMplayerForVideoThumbs(boolean value) {
		configuration.setProperty(KEY_USE_MPLAYER_FOR_THUMBS, value);
	}

	public boolean isUseMplayerForVideoThumbs() {
		return getBoolean(KEY_USE_MPLAYER_FOR_THUMBS, false);
	}

	public String getIpFilter() {
		return getString(KEY_IP_FILTER, "");
	}

	public synchronized IpFilter getIpFiltering() {
	    filter.setRawFilter(getIpFilter());
	    return filter;
	}

	public void setIpFilter(String value) {
		configuration.setProperty(KEY_IP_FILTER, value);
	}

	public void setPreventsSleep(boolean value) {
		configuration.setProperty(KEY_PREVENTS_SLEEP, value);
	}

	public boolean isPreventsSleep() {
		return getBoolean(KEY_PREVENTS_SLEEP, false);
	}

	public void setHTTPEngineV2(boolean value) {
		configuration.setProperty(KEY_HTTP_ENGINE_V2, value);
	}

	public boolean isHTTPEngineV2() {
		return getBoolean(KEY_HTTP_ENGINE_V2, true);
	}

	public boolean getIphotoEnabled() {
		return getBoolean(KEY_IPHOTO_ENABLED, false);
	}

	public void setIphotoEnabled(boolean value) {
		configuration.setProperty(KEY_IPHOTO_ENABLED, value);
	}

	public boolean getApertureEnabled() {
		return getBoolean(KEY_APERTURE_ENABLED, false);
	}

	public void setApertureEnabled(boolean value) {
		configuration.setProperty(KEY_APERTURE_ENABLED, value);
	}

	public boolean getItunesEnabled() {
		return getBoolean(KEY_ITUNES_ENABLED, false);
	}

	public void setItunesEnabled(boolean value) {
		configuration.setProperty(KEY_ITUNES_ENABLED, value);
	}

	public boolean isHideEmptyFolders() {
		return getBoolean(PmsConfiguration.KEY_HIDE_EMPTY_FOLDERS, false);
	}

	public void setHideEmptyFolders(final boolean value) {
		this.configuration.setProperty(PmsConfiguration.KEY_HIDE_EMPTY_FOLDERS, value);
	}

	public boolean isHideMediaLibraryFolder() {
		return getBoolean(PmsConfiguration.KEY_HIDE_MEDIA_LIBRARY_FOLDER, false);
	}

	public void setHideMediaLibraryFolder(final boolean value) {
		this.configuration.setProperty(PmsConfiguration.KEY_HIDE_MEDIA_LIBRARY_FOLDER, value);
	}

	public boolean getHideTranscodeEnabled() {
		return getBoolean(KEY_HIDE_TRANSCODE_FOLDER, false);
	}

	public void setHideTranscodeEnabled(boolean value) {
		configuration.setProperty(KEY_HIDE_TRANSCODE_FOLDER, value);
	}

	public boolean isDvdIsoThumbnails() {
		return getBoolean(KEY_DVDISO_THUMBNAILS, false);
	}

	public void setDvdIsoThumbnails(boolean value) {
		configuration.setProperty(KEY_DVDISO_THUMBNAILS, value);
	}

	public Object getCustomProperty(String property) {
		return configuration.getProperty(property);
	}

	public void setCustomProperty(String property, Object value) {
		configuration.setProperty(property, value);
	}

	public boolean isChapterSupport() {
		return getBoolean(KEY_CHAPTER_SUPPORT, false);
	}

	public void setChapterSupport(boolean value) {
		configuration.setProperty(KEY_CHAPTER_SUPPORT, value);
	}

	public int getChapterInterval() {
		return getInt(KEY_CHAPTER_INTERVAL, 5);
	}

	public void setChapterInterval(int value) {
		configuration.setProperty(KEY_CHAPTER_INTERVAL, value);
	}

	public int getSubsColor() {
		return getInt(KEY_SUBS_COLOR, 0xffffffff);
	}

	public void setSubsColor(int value) {
		configuration.setProperty(KEY_SUBS_COLOR, value);
	}

	public boolean isFix25FPSAvMismatch() {
		return getBoolean(KEY_FIX_25FPS_AV_MISMATCH, false);
	}

	public void setFix25FPSAvMismatch(boolean value) {
		configuration.setProperty(KEY_FIX_25FPS_AV_MISMATCH, value);
	}

	public int getVideoTranscodeStartDelay() {
		return getInt(KEY_VIDEOTRANSCODE_START_DELAY, 6);
	}

	public void setVideoTranscodeStartDelay(int value) {
		configuration.setProperty(KEY_VIDEOTRANSCODE_START_DELAY, value);
	}

	public boolean isAudioResample() {
		return getBoolean(KEY_AUDIO_RESAMPLE, true);
	}

	public void setAudioResample(boolean value) {
		configuration.setProperty(KEY_AUDIO_RESAMPLE, value);
	}

	/**
	 * Returns the name of the renderer to fall back on when header matching
	 * fails. PMS will recognize the configured renderer instead of "Unknown
	 * renderer". Default value is "", which means PMS will return the unknown
	 * renderer when no match can be made.
	 *
	 * @return The name of the renderer PMS should fall back on when header
	 *         matching fails.
	 * @see #isRendererForceDefault()
	 */
	public String getRendererDefault() {
		return getString(KEY_RENDERER_DEFAULT, "");
	}

	/**
	 * Sets the name of the renderer to fall back on when header matching
	 * fails. PMS will recognize the configured renderer instead of "Unknown
	 * renderer". Set to "" to make PMS return the unknown renderer when no
	 * match can be made.
	 *
	 * @param value The name of the renderer to fall back on. This has to be
	 *              <code>""</code> or a case insensitive match with the name
	 *              used in any render configuration file.
	 * @see #setRendererForceDefault(boolean)
	 */
	public void setRendererDefault(String value) {
		configuration.setProperty(KEY_RENDERER_DEFAULT, value);
	}

	/**
	 * Returns true when PMS should not try to guess connecting renderers
	 * and instead force picking the defined fallback renderer. Default
	 * value is false, which means PMS will attempt to recognize connecting
	 * renderers by their headers.
	 *
	 * @return True when the fallback renderer should always be picked.
	 * @see #getRendererDefault()
	 */
	public boolean isRendererForceDefault() {
		return getBoolean(KEY_RENDERER_FORCE_DEFAULT, false);
	}

	/**
	 * Set to true when PMS should not try to guess connecting renderers
	 * and instead force picking the defined fallback renderer. Set to false
	 * to make PMS attempt to recognize connecting renderers by their headers.
	 *
	 * @param value True when the fallback renderer should always be picked.
	 * @see #setRendererDefault(String)
	 */
	public void setRendererForceDefault(boolean value) {
		configuration.setProperty(KEY_RENDERER_FORCE_DEFAULT, value);
	}

	public String getVirtualFolders() {
		return getString(KEY_VIRTUAL_FOLDERS, "");
	}

	public String getProfilePath() {
		return PROFILE_PATH;
	}

	public String getProfileDirectory() {
		return PROFILE_DIRECTORY;
	}

	public String getPluginDirectory() {
		return getString(KEY_PLUGIN_DIRECTORY, "plugins");
	}

	public void setPluginDirectory(String value) {
		configuration.setProperty(KEY_PLUGIN_DIRECTORY, value);
	}

	public String getProfileName() {
		if (HOSTNAME == null) { // calculate this lazily
			try {
				HOSTNAME = InetAddress.getLocalHost().getHostName();
			} catch (UnknownHostException e) {
				LOGGER.info("Can't determine hostname");
				HOSTNAME = "unknown host";
			}
		}

		return getString(KEY_PROFILE_NAME, HOSTNAME);
	}

	public boolean isAutoUpdate() {
		return Build.isUpdatable() && getBoolean(KEY_AUTO_UPDATE, false);
	}

	public void setAutoUpdate(boolean value) {
		configuration.setProperty(KEY_AUTO_UPDATE, value);
	}

	public String getIMConvertPath() {
		return programPaths.getIMConvertPath();
	}

	public int getUpnpPort() {
		return getInt(KEY_UPNP_PORT, 1900);
	}

	public String getUuid() {
		return getString(KEY_UUID, null);
	}

	public void setUuid(String value){
		configuration.setProperty(KEY_UUID, value);
	}

	public void addConfigurationListener(ConfigurationListener l) {
		configuration.addConfigurationListener(l);
	}

	public void removeConfigurationListener(ConfigurationListener l) {
		configuration.removeConfigurationListener(l);
	}

	public boolean getFolderLimit() {
		return getBoolean(KEY_FOLDER_LIMIT, false);
	}

	// FIXME this is undocumented and misnamed
	@Deprecated
	public boolean initBufferMax() {
		return getBoolean(KEY_BUFFER_MAX, false);
	}

	public String getScriptDir() {
		return getString(KEY_SCRIPT_DIR, null);
	}

	public String getPluginPurgeAction() {
		return getString(KEY_PLUGIN_PURGE_ACTION, "delete");
	}

	public boolean getSearchFolder() {
		return getBoolean(KEY_SEARCH_FOLDER, false);
	}

	public int getSearchRecurse() {
		if (getBoolean(KEY_SEARCH_RECURSE, true)) {
			return 100;
		} else {
			return 0;
		}
	}

	public void reload() {
		try {
			configuration.refresh();
		} catch (ConfigurationException e) {
		}
	}

	/**
	 * Retrieve the name of the folder used to select subtitles, audio channels, chapters, engines &amp;c.
	 * Defaults to the localized version of <pre>#--TRANSCODE--#</pre>.
	 * @return The folder name.
	 */
	public String getTranscodeFolderName() {
		return getString(KEY_TRANSCODE_FOLDER_NAME, Messages.getString("TranscodeVirtualFolder.0"));
	}

	/**
	 * Set a custom name for the <pre>#--TRANSCODE--#</pre> folder.
	 * @param name The folder name.
	 */
	public void setTranscodeFolderName(String name) {
		configuration.setProperty(KEY_TRANSCODE_FOLDER_NAME, name);
	}

	/**
	 * Finds out whether the program has admin rights.
	 * It only checks on Windows and returns true if on a non-Windows OS.
	 *
	 * Note: Detection of Windows 8 depends on the user having a version of
	 * JRE newer than 1.6.0_31 installed.
	 *
	 * TODO: We should make it check for rights on other operating systems.
	 */
	public boolean isAdmin() {
		if (
			"Windows 8".equals(System.getProperty("os.name")) ||
			"Windows 7".equals(System.getProperty("os.name")) ||
			"Windows Vista".equals(System.getProperty("os.name"))
		) {
			try {
				String command = "reg query \"HKU\\S-1-5-19\"";
				Process p = Runtime.getRuntime().exec(command);
				p.waitFor();
				int exitValue = p.exitValue();

				if (0 == exitValue) {
					return true;
				}

				return false;
			} catch (Exception e) {
				LOGGER.error("Something prevented UMS from checking Windows permissions", e);
			}
		}

		return true;
	}

	/* Start without external netowrk (increase startup speed) */
	public static final String KEY_EXTERNAL_NETWORK = "external_network";

	public boolean getExternalNetwork() {
		return getBoolean(KEY_EXTERNAL_NETWORK, true);
	}

	public void setExternalNetwork(boolean b) {
		configuration.setProperty(KEY_EXTERNAL_NETWORK, b);
	}

	/* Credential path handling */
	public static final String KEY_CRED_PATH = "cred.path";

	public void initCred() throws IOException {
		String cp = getCredPath();
		if (StringUtils.isEmpty(cp)) {
			// need to make sure we got a cred path here
			cp = new File(getProfileDirectory() + File.separator + "UMS.cred").getAbsolutePath();
			configuration.setProperty(KEY_CRED_PATH, cp);
			try {
				configuration.save();
			} catch (ConfigurationException e) {
			}
		}

		// Now we know cred path is set
		File f = new File(cp);
		if (!f.exists()) {
			// cred path is set but file isn't there
			// create empty file with some comments
			FileOutputStream fos = new FileOutputStream(f);
			StringBuilder sb = new StringBuilder();
			sb.append("# Add credentials to the file");
			sb.append("\n");
			sb.append("# on the format tag=user,pwd");
			sb.append("\n");
			sb.append("# For example:");
			sb.append("\n");
			sb.append("# channels.xxx=name,secret");
			sb.append("\n");
			fos.write(sb.toString().getBytes());
			fos.flush();
			fos.close();
		}
	}

	public String getCredPath() {
		return getString(KEY_CRED_PATH, "");
	}

	public File getCredFile() {
		return new File(getCredPath());
	}

	public int getATZLimit() {
		int tmp = getInt(KEY_ATZ_LIMIT, 10000);
		if (tmp <= 2) {
			// this is silly, ignore
			tmp = 10000;
		}
		return tmp;
	}

	public void setATZLimit(int val) {
		if (val <= 2) {
			// clear prop
			configuration.clearProperty(KEY_ATZ_LIMIT);
			return;
		}
		configuration.setProperty(KEY_ATZ_LIMIT, val);
	}

	public void setATZLimit(String str) {
		try {
			setATZLimit(Integer.parseInt(str));
		} catch (Exception e) {
			setATZLimit(0);
		}
	}
	
<<<<<<< HEAD
	private static final String KEY_OPEN_SUBS = "open_subs";

	public boolean openSubs() {
		return getBoolean(KEY_OPEN_SUBS, false);
	}
	
=======
	//////////////////////////////////////////////
	
	private String KEY_DATA_DIR = "data_dir_path";
	
	public String getDataDir() {
		return getString(KEY_DATA_DIR, "data");
	}
	
	public String getDataFile(String str) {
		return getDataDir() + File.separator + str;
	}
>>>>>>> 82e767b8
}<|MERGE_RESOLUTION|>--- conflicted
+++ resolved
@@ -2560,14 +2560,6 @@
 		}
 	}
 	
-<<<<<<< HEAD
-	private static final String KEY_OPEN_SUBS = "open_subs";
-
-	public boolean openSubs() {
-		return getBoolean(KEY_OPEN_SUBS, false);
-	}
-	
-=======
 	//////////////////////////////////////////////
 	
 	private String KEY_DATA_DIR = "data_dir_path";
@@ -2579,5 +2571,11 @@
 	public String getDataFile(String str) {
 		return getDataDir() + File.separator + str;
 	}
->>>>>>> 82e767b8
+	
+	private static final String KEY_OPEN_SUBS = "open_subs";
+
+	public boolean openSubs() {
+		return getBoolean(KEY_OPEN_SUBS, false);
+	}
+	
 }