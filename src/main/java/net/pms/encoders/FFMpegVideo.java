--- conflicted
+++ resolved
@@ -177,11 +177,7 @@
 			scalePadFilterChain.add("scale=" + scaleWidth + ":" + scaleHeight);
 		}
 
-<<<<<<< HEAD
 		if (!isDisableSubtitles(params) && ! (renderer instanceof RendererConfiguration.OutputOverride)) {
-=======
-		if (!isDisableSubtitles(params) && !(dlna.getPlayer() instanceof WebPlayer)) {
->>>>>>> 887359d2
 			StringBuilder subsFilter = new StringBuilder();
 			if (params.sid.getType().isText()) {
 				String originalSubsFilename;
@@ -220,19 +216,21 @@
 					int subtitlesWidth = scaleWidth; 
 					int subtitlesHeight = scaleHeight;
 					if (params.sid.isExternal() && params.sid.getType() != SubtitleType.ASS || configuration.isFFmpegFontConfig()) {
-						// Let ASS/SSA subtitles specify their own resolution
-						if (params.sid.getType() == SubtitleType.ASS) {
-							setSubtitlesResolution(originalSubsFilename, subtitlesWidth, subtitlesHeight);
-						}
-						subsFilter.append(":").append(subtitlesWidth).append("x").append(subtitlesHeight);
-
-						// Set the input subtitles character encoding if not UTF-8
-						if (!params.sid.isExternalFileUtf8()) {
-							String encoding = isNotBlank(configuration.getSubtitlesCodepage()) ?
-									configuration.getSubtitlesCodepage() : params.sid.getExternalFileCharacterSet() != null ?
-									params.sid.getExternalFileCharacterSet() : null;
-							if (encoding != null) {
-								subsFilter.append(":").append(encoding);
+						if (subtitlesWidth > 0 && subtitlesHeight > 0) {
+							// Let ASS/SSA subtitles specify their own resolution
+							if (params.sid.getType() == SubtitleType.ASS) {
+								setSubtitlesResolution(originalSubsFilename, subtitlesWidth, subtitlesHeight);
+							}
+							subsFilter.append(":").append(subtitlesWidth).append("x").append(subtitlesHeight);
+
+							// Set the input subtitles character encoding if not UTF-8
+							if (!params.sid.isExternalFileUtf8()) {
+								String encoding = isNotBlank(configuration.getSubtitlesCodepage()) ?
+										configuration.getSubtitlesCodepage() : params.sid.getExternalFileCharacterSet() != null ?
+										params.sid.getExternalFileCharacterSet() : null;
+								if (encoding != null) {
+									subsFilter.append(":").append(encoding);
+								}
 							}
 						}
 					} else if (params.sid.isEmbedded()) {
@@ -785,79 +783,13 @@
 		cmdList.addAll(getVideoFilterOptions(dlna, media, params));
 
 		// Decide whether to defer to MEncoder for subtitles
-<<<<<<< HEAD
-		if (! (renderer instanceof RendererConfiguration.OutputOverride) && configuration.isFFmpegDeferToMEncoderForSubtitles() && params.sid != null) {
-=======
 		if (configuration.isFFmpegDeferToMEncoderForSubtitles() && params.sid != null) {
->>>>>>> 887359d2
 			LOGGER.trace("Switching from FFmpeg to MEncoder to transcode subtitles.");
 			MEncoderVideo mv = new MEncoderVideo();
 
 			return mv.launchTranscode(dlna, media, params);
 		}
 
-<<<<<<< HEAD
-		if (configuration.isFFmpegMuxWithTsMuxerWhenCompatible() && ! (renderer instanceof RendererConfiguration.OutputOverride)) {
-			// Decide whether to defer to tsMuxeR or continue to use FFmpeg
-			boolean deferToTsmuxer = true;
-			String prependTraceReason = "Not muxing the video stream with tsMuxeR via FFmpeg because ";
-			if (deferToTsmuxer == true && !configuration.getHideTranscodeEnabled() && dlna.isNoName() && (dlna.getParent() instanceof FileTranscodeVirtualFolder)) {
-				deferToTsmuxer = false;
-				LOGGER.trace(prependTraceReason + "the file is being played via a FFmpeg entry in the transcode folder.");
-			}
-			if (deferToTsmuxer == true && !params.mediaRenderer.isMuxH264MpegTS()) {
-				deferToTsmuxer = false;
-				LOGGER.trace(prependTraceReason + "the renderer does not support H.264 inside MPEG-TS.");
-			}
-			if (deferToTsmuxer == true && params.sid != null) {
-				deferToTsmuxer = false;
-				LOGGER.trace(prependTraceReason + "we need to burn subtitles.");
-			}
-			if (deferToTsmuxer == true && avisynth()) {
-				deferToTsmuxer = false;
-				LOGGER.trace(prependTraceReason + "we are using AviSynth.");
-			}
-			if (deferToTsmuxer == true && params.mediaRenderer.isH264Level41Limited() && !media.isVideoWithinH264LevelLimits(newInput, params.mediaRenderer)) {
-				deferToTsmuxer = false;
-				LOGGER.trace(prependTraceReason + "the video stream is not within H.264 level limits for this renderer.");
-			}
-			if (deferToTsmuxer == true && !media.isMuxable(params.mediaRenderer)) {
-				deferToTsmuxer = false;
-				LOGGER.trace(prependTraceReason + "the video stream is not muxable to this renderer");
-			}
-			if (deferToTsmuxer == true && !aspectRatiosMatch) {
-				deferToTsmuxer = false;
-				LOGGER.trace(prependTraceReason + "we need to transcode to apply the correct aspect ratio.");
-			}
-			if (deferToTsmuxer == true && !params.mediaRenderer.isPS3() && filename.contains("WEB-DL")) {
-				deferToTsmuxer = false;
-				LOGGER.trace(prependTraceReason + "the version of tsMuxeR supported by this renderer does not support WEB-DL files.");
-			}
-			if (deferToTsmuxer == true && "bt.601".equals(media.getMatrixCoefficients())) {
-				deferToTsmuxer = false;
-				LOGGER.trace(prependTraceReason + "the colorspace probably isn't supported by the renderer.");
-			}
-			if (deferToTsmuxer == true && params.mediaRenderer.isKeepAspectRatio() && !"16:9".equals(media.getAspectRatioContainer())) {
-				deferToTsmuxer = false;
-				LOGGER.trace(prependTraceReason + "the renderer needs us to add borders so it displays the correct aspect ratio of " + media.getAspectRatioContainer() + ".");
-			}
-			if (deferToTsmuxer) {
-				TsMuxeRVideo tv = new TsMuxeRVideo();
-				params.forceFps = media.getValidFps(false);
-
-				if (media.getCodecV() != null) {
-					if (media.isH264()) {
-						params.forceType = "V_MPEG4/ISO/AVC";
-					} else if (media.getCodecV().startsWith("mpeg2")) {
-						params.forceType = "V_MPEG-2";
-					} else if (media.getCodecV().equals("vc1")) {
-						params.forceType = "V_MS/VFW/WVC1";
-					}
-				}
-
-				return tv.launchTranscode(dlna, media, params);
-			}
-=======
 		// Decide whether to defer to tsMuxeR or continue to use FFmpeg
 		boolean deferToTsmuxer = true;
 		String prependTraceReason = "Not muxing the video stream with tsMuxeR via FFmpeg because ";
@@ -920,7 +852,6 @@
 			}
 
 			return tv.launchTranscode(dlna, media, params);
->>>>>>> 887359d2
 		}
 
 		// Map the output streams if necessary
@@ -958,13 +889,6 @@
 
 		if (! override) {
 			cmdList.addAll(getVideoBitrateOptions(dlna, media, params));
-
-<<<<<<< HEAD
-			// add audio bitrate options
-			// TODO: Integrate our (more comprehensive) code with this function
-			// from PMS to make keeping synchronised easier.
-			// Until then, leave the following line commented out.
-			// cmdList.addAll(getAudioBitrateOptions(dlna, media, params));
 
 			String customFFmpegOptions = renderer.getCustomFFmpegOptions();
 
@@ -989,28 +913,6 @@
 					} else {
 						cmdList.add(String.valueOf(CodecUtil.getAC3Bitrate(configuration, params.aid)) + "k");
 					}
-=======
-		// Audio bitrate
-		if (!ac3Remux && !dtsRemux && !(type() == Format.AUDIO)) {
-			int channels = 0;
-			if (renderer.isTranscodeToWMV() && !renderer.isXBOX()) {
-				channels = 2;
-			} else if (params.aid != null && params.aid.getAudioProperties().getNumberOfChannels() > configuration.getAudioChannelCount()) {
-				channels = configuration.getAudioChannelCount();
-			}
-
-			if (!customFFmpegOptions.contains("-ac ") && channels > 0) {
-				cmdList.add("-ac");
-				cmdList.add(String.valueOf(channels));
-			}
-
-			if (!customFFmpegOptions.contains("-ab ")) {
-				cmdList.add("-ab");
-				if (renderer.isTranscodeToMPEGTSH264AAC()) {
-					cmdList.add(Math.min(configuration.getAudioBitrate(), 320) + "k");
-				} else {
-					cmdList.add(String.valueOf(CodecUtil.getAC3Bitrate(configuration, params.aid)) + "k");
->>>>>>> 887359d2
 				}
 			}
 
@@ -1421,6 +1323,7 @@
 			(
 				!applyFontConfig &&
 				!isEmbeddedSource &&
+				(params.sid.getType() == subtitleType) &&
 				(params.sid.getType() == SubtitleType.SUBRIP || params.sid.getType() == SubtitleType.WEBVTT)
 			)
 		) {
@@ -1523,6 +1426,7 @@
 
 		try {
 			tempSubsFile = new File(configuration.getTempFolder(), FilenameUtils.getBaseName(fileName) + "." + outputSubtitleType.getExtension());
+
 		} catch (IOException e1) {
 			LOGGER.debug("Subtitles conversion finished wih error: " + e1);
 			return null;
@@ -1761,30 +1665,4 @@
 			}
 		}
 	}
-
-	private void setSubtitlesResolution(String subtitles, int subtitlesWidth, int subtitlesHeight) throws IOException {
-		BufferedReader input = new BufferedReader(new InputStreamReader(new FileInputStream(new File(subtitles))));
-		String line;
-		boolean resolved = false;
-		while ((line = input.readLine()) != null) {
-			if (line.contains("[Script Info]")) {
-				while ((line = input.readLine()) != null) {
-					if (isNotBlank(line)) {
-						if (line.contains("PlayResX:")) {
-							subtitlesWidth = Integer.parseInt(line.substring(9).trim());
-						} else if (line.contains("PlayResY:")) {
-							subtitlesHeight = Integer.parseInt(line.substring(9).trim());
-						}
-					} else {
-						resolved = true;
-						break;
-					}	
-				}
-			}
-			if (resolved) {
-				input.close();
-				break;
-			}
-		}
-	}
 }