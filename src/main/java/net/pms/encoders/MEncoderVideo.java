/*
 * PS3 Media Server, for streaming any medias to your PS3.
 * Copyright (C) 2008  A.Brochard
 *
 * This program is free software; you can redistribute it and/or
 * modify it under the terms of the GNU General Public License
 * as published by the Free Software Foundation; version 2
 * of the License only.
 *
 * This program is distributed in the hope that it will be useful,
 * but WITHOUT ANY WARRANTY; without even the implied warranty of
 * MERCHANTABILITY or FITNESS FOR A PARTICULAR PURPOSE.  See the
 * GNU General Public License for more details.
 *
 * You should have received a copy of the GNU General Public License
 * along with this program; if not, write to the Free Software
 * Foundation, Inc., 51 Franklin Street, Fifth Floor, Boston, MA  02110-1301, USA.
 */
package net.pms.encoders;

import bsh.EvalError;
import bsh.Interpreter;
import com.jgoodies.forms.builder.PanelBuilder;
import com.jgoodies.forms.factories.Borders;
import com.jgoodies.forms.layout.CellConstraints;
import com.jgoodies.forms.layout.FormLayout;
import com.sun.jna.Platform;
import java.awt.*;
import java.awt.event.*;
import java.io.File;
import java.io.IOException;
import java.io.PrintWriter;
import java.util.*;
import java.util.List;
import javax.swing.*;
import net.pms.Messages;
import net.pms.PMS;
import net.pms.configuration.FormatConfiguration;
import net.pms.configuration.PmsConfiguration;
import net.pms.configuration.RendererConfiguration;
import net.pms.dlna.*;
import net.pms.formats.Format;
import static net.pms.formats.v2.AudioUtils.getLPCMChannelMappingForMencoder;
import net.pms.formats.v2.SubtitleType;
import net.pms.formats.v2.SubtitleUtils;
import net.pms.io.*;
import net.pms.network.HTTPResource;
import net.pms.newgui.CustomJButton;
import net.pms.util.CodecUtil;
import net.pms.util.FileUtil;
import net.pms.util.FormLayoutUtil;
import net.pms.util.ProcessUtil;
import org.apache.commons.configuration.event.ConfigurationEvent;
import org.apache.commons.configuration.event.ConfigurationListener;
import static org.apache.commons.lang.BooleanUtils.isTrue;
import static org.apache.commons.lang3.StringUtils.*;
import org.slf4j.Logger;
import org.slf4j.LoggerFactory;

public class MEncoderVideo extends Player {
	private static final Logger LOGGER = LoggerFactory.getLogger(MEncoderVideo.class);
	private static final String COL_SPEC = "left:pref, 3dlu, p:grow, 3dlu, right:p:grow, 3dlu, p:grow, 3dlu, right:p:grow,3dlu, p:grow, 3dlu, right:p:grow,3dlu, pref:grow";
	private static final String ROW_SPEC = "p, 3dlu, p, 3dlu, p, 3dlu, p, 3dlu, p, 3dlu, p, 3dlu, p, 3dlu, p, 9dlu, p, 3dlu, p, 3dlu, p, 3dlu, p, 3dlu, p, 3dlu, p, 3dlu, p";
	private static final String REMOVE_OPTION = "---REMOVE-ME---"; // use an out-of-band option that can't be confused with a real option

	private JTextField mencoder_noass_scale;
	private JTextField mencoder_noass_subpos;
	private JTextField mencoder_noass_blur;
	private JTextField mencoder_noass_outline;
	private JTextField mencoder_custom_options;
	private JTextField subq;
	private JCheckBox forcefps;
	private JCheckBox yadif;
	private JCheckBox scaler;
	private JTextField scaleX;
	private JTextField scaleY;
	private JCheckBox assdefaultstyle;
	private JCheckBox fc;
	private JCheckBox ass;
	private JCheckBox checkBox;
	private JCheckBox mencodermt;
	private JCheckBox videoremux;
	private JCheckBox noskip;
	private JCheckBox intelligentsync;
	private JTextField ocw;
	private JTextField och;
	private final PmsConfiguration configuration;

	private static final String[] INVALID_CUSTOM_OPTIONS = {
		"-of",
		"-oac",
		"-ovc",
		"-mpegopts"
	};

	private static final String INVALID_CUSTOM_OPTIONS_LIST = Arrays.toString(INVALID_CUSTOM_OPTIONS);

	public static final int MENCODER_MAX_THREADS = 8;
	public static final String ID = "mencoder";

	// TODO (breaking change): most (probably all) of these
	// protected fields should be private. And at least two
	// shouldn't be fields

	@Deprecated
	protected boolean dvd;

	@Deprecated
	protected String overriddenMainArgs[];

	protected boolean dtsRemux;
	protected boolean pcm;
	protected boolean ovccopy;
	protected boolean ac3Remux;
	protected boolean mpegts;
	protected boolean h264ts;
	protected boolean wmv;

	public static final String DEFAULT_CODEC_CONF_SCRIPT =
		Messages.getString("MEncoderVideo.68") +
		Messages.getString("MEncoderVideo.70") +
		Messages.getString("MEncoderVideo.71") +
		Messages.getString("MEncoderVideo.72") +
		Messages.getString("MEncoderVideo.75") +
		Messages.getString("MEncoderVideo.76") +
		Messages.getString("MEncoderVideo.77") +
		Messages.getString("MEncoderVideo.78") +
		"\n" +
		"container == iso :: -nosync\n" +
		"(container == avi || container == matroska) && vcodec == mpeg4 && acodec == mp3 :: -mc 0.1\n" +
		"container == flv :: -mc 0.1\n" +
		"container == mov :: -mc 0.1\n" +
		"container == rm  :: -mc 0.1\n" +
		"container == matroska && framerate == 29.97  :: -nomux -mc 0\n" +
		"container == mp4 && vcodec == h264 :: -mc 0.1\n" +
		"\n" +
		Messages.getString("MEncoderVideo.87") +
		Messages.getString("MEncoderVideo.89") +
		Messages.getString("MEncoderVideo.91");

	public JCheckBox getCheckBox() {
		return checkBox;
	}

	public JCheckBox getNoskip() {
		return noskip;
	}

	public MEncoderVideo(PmsConfiguration configuration) {
		this.configuration = configuration;
	}

	@Override
	public JComponent config() {
		// Apply the orientation for the locale
		Locale locale = new Locale(configuration.getLanguage());
		ComponentOrientation orientation = ComponentOrientation.getOrientation(locale);
		String colSpec = FormLayoutUtil.getColSpec(COL_SPEC, orientation);

		FormLayout layout = new FormLayout(colSpec, ROW_SPEC);
		PanelBuilder builder = new PanelBuilder(layout);
		builder.setBorder(Borders.EMPTY_BORDER);
		builder.setOpaque(false);

		CellConstraints cc = new CellConstraints();

		checkBox = new JCheckBox(Messages.getString("MEncoderVideo.0"));
		checkBox.setContentAreaFilled(false);

		if (configuration.getSkipLoopFilterEnabled()) {
			checkBox.setSelected(true);
		}

		checkBox.addItemListener(new ItemListener() {
			@Override
			public void itemStateChanged(ItemEvent e) {
				configuration.setSkipLoopFilterEnabled((e.getStateChange() == ItemEvent.SELECTED));
			}
		});

		JComponent cmp = builder.addSeparator(Messages.getString("NetworkTab.5"), FormLayoutUtil.flip(cc.xyw(1, 1, 15), colSpec, orientation));
		cmp = (JComponent) cmp.getComponent(0);
		cmp.setFont(cmp.getFont().deriveFont(Font.BOLD));

		mencodermt = new JCheckBox(Messages.getString("MEncoderVideo.35"));
		mencodermt.setContentAreaFilled(false);

		if (configuration.getMencoderMT()) {
			mencodermt.setSelected(true);
		}

		mencodermt.addActionListener(new ActionListener() {
			@Override
			public void actionPerformed(ActionEvent e) {
				configuration.setMencoderMT(mencodermt.isSelected());
			}
		});

		mencodermt.setEnabled(Platform.isWindows() || Platform.isMac());

		builder.add(mencodermt, FormLayoutUtil.flip(cc.xy(1, 3), colSpec, orientation));
		builder.add(checkBox, FormLayoutUtil.flip(cc.xyw(3, 3, 12), colSpec, orientation));

		noskip = new JCheckBox(Messages.getString("MEncoderVideo.2"));
		noskip.setContentAreaFilled(false);

		if (configuration.isMencoderNoOutOfSync()) {
			noskip.setSelected(true);
		}

		noskip.addItemListener(new ItemListener() {
			@Override
			public void itemStateChanged(ItemEvent e) {
				configuration.setMencoderNoOutOfSync((e.getStateChange() == ItemEvent.SELECTED));
			}
		});

		builder.add(noskip, FormLayoutUtil.flip(cc.xy(1, 5), colSpec, orientation));

		CustomJButton button = new CustomJButton(Messages.getString("MEncoderVideo.29"));
		button.addActionListener(new ActionListener() {
			@Override
			public void actionPerformed(ActionEvent e) {
				JPanel codecPanel = new JPanel(new BorderLayout());
				final JTextArea textArea = new JTextArea();
				textArea.setText(configuration.getCodecSpecificConfig());
				textArea.setFont(new Font("Courier", Font.PLAIN, 12));
				JScrollPane scrollPane = new JScrollPane(textArea);
				scrollPane.setPreferredSize(new java.awt.Dimension(900, 100));

				final JTextArea textAreaDefault = new JTextArea();
				textAreaDefault.setText(DEFAULT_CODEC_CONF_SCRIPT);
				textAreaDefault.setBackground(Color.WHITE);
				textAreaDefault.setFont(new Font("Courier", Font.PLAIN, 12));
				textAreaDefault.setEditable(false);
				textAreaDefault.setEnabled(configuration.isMencoderIntelligentSync());
				JScrollPane scrollPaneDefault = new JScrollPane(textAreaDefault);
				scrollPaneDefault.setPreferredSize(new java.awt.Dimension(900, 450));

				JPanel customPanel = new JPanel(new BorderLayout());
				intelligentsync = new JCheckBox(Messages.getString("MEncoderVideo.3"));
				intelligentsync.setContentAreaFilled(false);

				if (configuration.isMencoderIntelligentSync()) {
					intelligentsync.setSelected(true);
				}

				intelligentsync.addItemListener(new ItemListener() {
					@Override
					public void itemStateChanged(ItemEvent e) {
						configuration.setMencoderIntelligentSync((e.getStateChange() == ItemEvent.SELECTED));
						textAreaDefault.setEnabled(configuration.isMencoderIntelligentSync());

					}
				});

				JLabel label = new JLabel(Messages.getString("MEncoderVideo.33"));
				customPanel.add(label, BorderLayout.NORTH);
				customPanel.add(scrollPane, BorderLayout.SOUTH);

				codecPanel.add(intelligentsync, BorderLayout.NORTH);
				codecPanel.add(scrollPaneDefault, BorderLayout.CENTER);
				codecPanel.add(customPanel, BorderLayout.SOUTH);

				while (JOptionPane.showOptionDialog(SwingUtilities.getWindowAncestor((Component) PMS.get().getFrame()),
					codecPanel, Messages.getString("MEncoderVideo.34"), JOptionPane.OK_CANCEL_OPTION, JOptionPane.PLAIN_MESSAGE, null, null, null) == JOptionPane.OK_OPTION) {
					String newCodecparam = textArea.getText();
					DLNAMediaInfo fakemedia = new DLNAMediaInfo();
					DLNAMediaAudio audio = new DLNAMediaAudio();
					audio.setCodecA("ac3");
					fakemedia.setCodecV("mpeg4");
					fakemedia.setContainer("matroska");
					fakemedia.setDuration(45d*60);
					audio.getAudioProperties().setNumberOfChannels(2);
					fakemedia.setWidth(1280);
					fakemedia.setHeight(720);
					audio.setSampleFrequency("48000");
					fakemedia.setFrameRate("23.976");
					fakemedia.getAudioTracksList().add(audio);
					String result[] = getSpecificCodecOptions(newCodecparam, fakemedia, new OutputParams(configuration), "dummy.mpg", "dummy.srt", false, true);

					if (result.length > 0 && result[0].startsWith("@@")) {
						String errorMessage = result[0].substring(2);
						JOptionPane.showMessageDialog(
							SwingUtilities.getWindowAncestor((Component) PMS.get().getFrame()),
							errorMessage,
							Messages.getString("Dialog.Error"),
							JOptionPane.ERROR_MESSAGE
						);
					} else {
						configuration.setCodecSpecificConfig(newCodecparam);
						break;
					}
				}
			}
		});
		builder.add(button, FormLayoutUtil.flip(cc.xy(1, 11), colSpec, orientation));

		forcefps = new JCheckBox(Messages.getString("MEncoderVideo.4"));
		forcefps.setContentAreaFilled(false);
		if (configuration.isMencoderForceFps()) {
			forcefps.setSelected(true);
		}
		forcefps.addItemListener(new ItemListener() {
			@Override
			public void itemStateChanged(ItemEvent e) {
				configuration.setMencoderForceFps(e.getStateChange() == ItemEvent.SELECTED);
			}
		});

		builder.add(forcefps, FormLayoutUtil.flip(cc.xyw(1, 7, 2), colSpec, orientation));

		yadif = new JCheckBox(Messages.getString("MEncoderVideo.26"));
		yadif.setContentAreaFilled(false);
		if (configuration.isMencoderYadif()) {
			yadif.setSelected(true);
		}
		yadif.addItemListener(new ItemListener() {
			@Override
			public void itemStateChanged(ItemEvent e) {
				configuration.setMencoderYadif(e.getStateChange() == ItemEvent.SELECTED);
			}
		});
		builder.add(yadif, FormLayoutUtil.flip(cc.xyw(3, 7, 7), colSpec, orientation));

		scaler = new JCheckBox(Messages.getString("MEncoderVideo.27"));
		scaler.setContentAreaFilled(false);
		scaler.addItemListener(new ItemListener() {
			@Override
			public void itemStateChanged(ItemEvent e) {
				configuration.setMencoderScaler(e.getStateChange() == ItemEvent.SELECTED);
				scaleX.setEnabled(configuration.isMencoderScaler());
				scaleY.setEnabled(configuration.isMencoderScaler());
			}
		});
		builder.add(scaler, FormLayoutUtil.flip(cc.xyw(3, 5, 7), colSpec, orientation));

		builder.addLabel(Messages.getString("MEncoderVideo.28"), FormLayoutUtil.flip(cc.xy(9, 5, CellConstraints.RIGHT, CellConstraints.CENTER), colSpec, orientation));
		scaleX = new JTextField("" + configuration.getMencoderScaleX());
		scaleX.addKeyListener(new KeyAdapter() {
			@Override
			public void keyReleased(KeyEvent e) {
				try {
					configuration.setMencoderScaleX(Integer.parseInt(scaleX.getText()));
				} catch (NumberFormatException nfe) {
					LOGGER.debug("Could not parse scaleX from \"" + scaleX.getText() + "\"");
				}
			}
		});
		builder.add(scaleX, FormLayoutUtil.flip(cc.xy(11, 5), colSpec, orientation));

		builder.addLabel(Messages.getString("MEncoderVideo.30"), FormLayoutUtil.flip(cc.xy(13, 5, CellConstraints.RIGHT, CellConstraints.CENTER), colSpec, orientation));
		scaleY = new JTextField("" + configuration.getMencoderScaleY());
		scaleY.addKeyListener(new KeyAdapter() {
			@Override
			public void keyReleased(KeyEvent e) {
				try {
					configuration.setMencoderScaleY(Integer.parseInt(scaleY.getText()));
				} catch (NumberFormatException nfe) {
					LOGGER.debug("Could not parse scaleY from \"" + scaleY.getText() + "\"");
				}
			}
		});
		builder.add(scaleY, FormLayoutUtil.flip(cc.xy(15, 5), colSpec, orientation));

		if (configuration.isMencoderScaler()) {
			scaler.setSelected(true);
		} else {
			scaleX.setEnabled(false);
			scaleY.setEnabled(false);
		}

		videoremux = new JCheckBox(Messages.getString("MEncoderVideo.38"));
		videoremux.setContentAreaFilled(false);
		if (configuration.isMencoderMuxWhenCompatible()) {
			videoremux.setSelected(true);
		}
		videoremux.addItemListener(new ItemListener() {
			@Override
			public void itemStateChanged(ItemEvent e) {
				configuration.setMencoderMuxWhenCompatible((e.getStateChange() == ItemEvent.SELECTED));
			}
		});
		builder.add(videoremux, FormLayoutUtil.flip(cc.xyw(1, 9, 13), colSpec, orientation));

		builder.addLabel(Messages.getString("MEncoderVideo.6"), FormLayoutUtil.flip(cc.xy(1, 13), colSpec, orientation));
		mencoder_custom_options = new JTextField(configuration.getMencoderCustomOptions());
		mencoder_custom_options.addKeyListener(new KeyAdapter() {
			@Override
			public void keyReleased(KeyEvent e) {
				configuration.setMencoderCustomOptions(mencoder_custom_options.getText());
			}
		});
		builder.add(mencoder_custom_options, FormLayoutUtil.flip(cc.xyw(3, 13, 13), colSpec, orientation));

		builder.addLabel(Messages.getString("MEncoderVideo.93"), FormLayoutUtil.flip(cc.xy(1, 15), colSpec, orientation));

		builder.addLabel(Messages.getString("MEncoderVideo.28") + " (%)", FormLayoutUtil.flip(cc.xy(1, 15, CellConstraints.RIGHT, CellConstraints.CENTER), colSpec, orientation));
		ocw = new JTextField(configuration.getMencoderOverscanCompensationWidth());
		ocw.addKeyListener(new KeyAdapter() {
			@Override
			public void keyReleased(KeyEvent e) {
				configuration.setMencoderOverscanCompensationWidth(ocw.getText());
			}
		});
		builder.add(ocw, FormLayoutUtil.flip(cc.xy(3, 15), colSpec, orientation));

		builder.addLabel(Messages.getString("MEncoderVideo.30") + " (%)", FormLayoutUtil.flip(cc.xy(5, 15), colSpec, orientation));
		och = new JTextField(configuration.getMencoderOverscanCompensationHeight());
		och.addKeyListener(new KeyAdapter() {
			@Override
			public void keyReleased(KeyEvent e) {
				configuration.setMencoderOverscanCompensationHeight(och.getText());
			}
		});
		builder.add(och, FormLayoutUtil.flip(cc.xy(7, 15), colSpec, orientation));

		cmp = builder.addSeparator(Messages.getString("MEncoderVideo.8"), FormLayoutUtil.flip(cc.xyw(1, 17, 15), colSpec, orientation));
		cmp = (JComponent) cmp.getComponent(0);
		cmp.setFont(cmp.getFont().deriveFont(Font.BOLD));

		builder.addLabel(Messages.getString("MEncoderVideo.16"), FormLayoutUtil.flip(cc.xy(1, 27, CellConstraints.RIGHT, CellConstraints.CENTER), colSpec, orientation));

		mencoder_noass_scale = new JTextField(configuration.getMencoderNoAssScale());
		mencoder_noass_scale.addKeyListener(new KeyAdapter() {
			@Override
			public void keyReleased(KeyEvent e) {
				configuration.setMencoderNoAssScale(mencoder_noass_scale.getText());
			}
		});

		builder.addLabel(Messages.getString("MEncoderVideo.17"), FormLayoutUtil.flip(cc.xy(5, 27), colSpec, orientation));

		mencoder_noass_outline = new JTextField(configuration.getMencoderNoAssOutline());
		mencoder_noass_outline.addKeyListener(new KeyAdapter() {
			@Override
			public void keyReleased(KeyEvent e) {
				configuration.setMencoderNoAssOutline(mencoder_noass_outline.getText());
			}
		});

		builder.addLabel(Messages.getString("MEncoderVideo.18"), FormLayoutUtil.flip(cc.xy(9, 27), colSpec, orientation));

		mencoder_noass_blur = new JTextField(configuration.getMencoderNoAssBlur());
		mencoder_noass_blur.addKeyListener(new KeyAdapter() {
			@Override
			public void keyReleased(KeyEvent e) {
				configuration.setMencoderNoAssBlur(mencoder_noass_blur.getText());
			}
		});

		builder.addLabel(Messages.getString("MEncoderVideo.19"), FormLayoutUtil.flip(cc.xy(13, 27), colSpec, orientation));

		mencoder_noass_subpos = new JTextField(configuration.getMencoderNoAssSubPos());
		mencoder_noass_subpos.addKeyListener(new KeyAdapter() {
			@Override
			public void keyReleased(KeyEvent e) {
				configuration.setMencoderNoAssSubPos(mencoder_noass_subpos.getText());
			}
		});

		builder.add(mencoder_noass_scale, FormLayoutUtil.flip(cc.xy(3, 27), colSpec, orientation));
		builder.add(mencoder_noass_outline, FormLayoutUtil.flip(cc.xy(7, 27), colSpec, orientation));
		builder.add(mencoder_noass_blur, FormLayoutUtil.flip(cc.xy(11, 27), colSpec, orientation));
		builder.add(mencoder_noass_subpos, FormLayoutUtil.flip(cc.xy(15, 27), colSpec, orientation));

		ass = new JCheckBox(Messages.getString("MEncoderVideo.20"));
		ass.setContentAreaFilled(false);
		ass.addItemListener(new ItemListener() {
			@Override
			public void itemStateChanged(ItemEvent e) {
				if (e != null) {
					configuration.setMencoderAss(e.getStateChange() == ItemEvent.SELECTED);
				}
			}
		});
		builder.add(ass, FormLayoutUtil.flip(cc.xy(1, 23), colSpec, orientation));
		ass.setSelected(configuration.isMencoderAss());
		ass.getItemListeners()[0].itemStateChanged(null);

		fc = new JCheckBox(Messages.getString("MEncoderVideo.21"));
		fc.setContentAreaFilled(false);
		fc.addItemListener(new ItemListener() {
			@Override
			public void itemStateChanged(ItemEvent e) {
				configuration.setMencoderFontConfig(e.getStateChange() == ItemEvent.SELECTED);
			}
		});
		builder.add(fc, FormLayoutUtil.flip(cc.xyw(3, 23, 5), colSpec, orientation));
		fc.setSelected(configuration.isMencoderFontConfig());

		assdefaultstyle = new JCheckBox(Messages.getString("MEncoderVideo.36"));
		assdefaultstyle.setContentAreaFilled(false);
		assdefaultstyle.addItemListener(new ItemListener() {
			@Override
			public void itemStateChanged(ItemEvent e) {
				configuration.setMencoderAssDefaultStyle(e.getStateChange() == ItemEvent.SELECTED);
			}
		});
		builder.add(assdefaultstyle, FormLayoutUtil.flip(cc.xyw(8, 23, 4), colSpec, orientation));
		assdefaultstyle.setSelected(configuration.isMencoderAssDefaultStyle());

		builder.addLabel(Messages.getString("MEncoderVideo.92"), FormLayoutUtil.flip(cc.xy(1, 29), colSpec, orientation));
		subq = new JTextField(configuration.getMencoderVobsubSubtitleQuality());
		subq.addKeyListener(new KeyAdapter() {
			@Override
			public void keyReleased(KeyEvent e) {
				configuration.setMencoderVobsubSubtitleQuality(subq.getText());
			}
		});
		builder.add(subq, FormLayoutUtil.flip(cc.xyw(3, 29, 1), colSpec, orientation));

		configuration.addConfigurationListener(new ConfigurationListener() {
			@Override
			public void configurationChanged(ConfigurationEvent event) {
				if (event.getPropertyName() == null) {
					return;
				}
				if ((!event.isBeforeUpdate()) && event.getPropertyName().equals(PmsConfiguration.KEY_DISABLE_SUBTITLES)) {
					boolean enabled = !configuration.isDisableSubtitles();
					ass.setEnabled(enabled);
					assdefaultstyle.setEnabled(enabled);
					fc.setEnabled(enabled);
					mencoder_noass_scale.setEnabled(enabled);
					mencoder_noass_outline.setEnabled(enabled);
					mencoder_noass_blur.setEnabled(enabled);
					mencoder_noass_subpos.setEnabled(enabled);
					ocw.setEnabled(enabled);
					och.setEnabled(enabled);
					subq.setEnabled(enabled);

					if (enabled) {
						ass.getItemListeners()[0].itemStateChanged(null);
					}
				}
			}
		});

		JPanel panel = builder.getPanel();

		// Apply the orientation to the panel and all components in it
		panel.applyComponentOrientation(orientation);

		return panel;
	}

	@Override
	public int purpose() {
		return VIDEO_SIMPLEFILE_PLAYER;
	}

	@Override
	public String id() {
		return ID;
	}

	@Override
	public boolean avisynth() {
		return false;
	}

	@Override
	public boolean isTimeSeekable() {
		return true;
	}

	protected String[] getDefaultArgs() {
		List<String> defaultArgsList = new ArrayList<>();

		defaultArgsList.add("-msglevel");
		defaultArgsList.add("statusline=2");

		defaultArgsList.add("-oac");
		if (ac3Remux || dtsRemux) {
			defaultArgsList.add("copy");
		} else if (pcm) {
			defaultArgsList.add("pcm");
		} else {
			defaultArgsList.add("lavc");
		}

		defaultArgsList.add("-of");
		if (wmv || mpegts || h264ts) {
			defaultArgsList.add("lavf");
		} else if (pcm && avisynth()) {
			defaultArgsList.add("avi");
		} else if (pcm || dtsRemux) {
			defaultArgsList.add("rawvideo");
		} else {
			defaultArgsList.add("mpeg");
		}

		if (wmv) {
			defaultArgsList.add("-lavfopts");
			defaultArgsList.add("format=asf");
		} else if (mpegts || h264ts) {
			defaultArgsList.add("-lavfopts");
			defaultArgsList.add("format=mpegts");
		}

		defaultArgsList.add("-mpegopts");
		defaultArgsList.add("format=mpeg2:muxrate=500000:vbuf_size=1194:abuf_size=64");

		defaultArgsList.add("-ovc");
		defaultArgsList.add(ovccopy ? "copy" : "lavc");

		String[] defaultArgsArray = new String[defaultArgsList.size()];
		defaultArgsList.toArray(defaultArgsArray);

		return defaultArgsArray;
	}

	private String[] sanitizeArgs(String[] args) {
		List<String> sanitized = new ArrayList<>();
		int i = 0;

		while (i < args.length) {
			String name = args[i];
			String value = null;

			for (String option : INVALID_CUSTOM_OPTIONS) {
				if (option.equals(name)) {
					if ((i + 1) < args.length) {
						value = " " + args[i + 1];
						++i;
					} else {
						value = "";
					}

					LOGGER.warn(
						"Ignoring custom MEncoder option: {}{}; the following options cannot be changed: " + INVALID_CUSTOM_OPTIONS_LIST,
						name,
						value
					);

					break;
				}
			}

			if (value == null) {
				sanitized.add(args[i]);
			}

			++i;
		}

		return sanitized.toArray(new String[sanitized.size()]);
	}

	@Override
	public String[] args() {
		String args[];
		String defaultArgs[] = getDefaultArgs();

		if (overriddenMainArgs != null) {
			// add the sanitized custom MEncoder options.
			// not cached because they may be changed on the fly in the GUI
			// TODO if/when we upgrade to org.apache.commons.lang3:
			// args = ArrayUtils.addAll(defaultArgs, sanitizeArgs(overriddenMainArgs))
			String[] sanitizedCustomArgs = sanitizeArgs(overriddenMainArgs);
			args = new String[defaultArgs.length + sanitizedCustomArgs.length];
			System.arraycopy(defaultArgs, 0, args, 0, defaultArgs.length);
			System.arraycopy(sanitizedCustomArgs, 0, args, defaultArgs.length, sanitizedCustomArgs.length);
		} else {
			args = defaultArgs;
		}

		return args;
	}

	@Override
	public String executable() {
		return configuration.getMencoderPath();
	}

	private int[] getVideoBitrateConfig(String bitrate) {
		int bitrates[] = new int[2];

		if (bitrate.contains("(") && bitrate.contains(")")) {
			try {
				bitrates[1] = Integer.parseInt(bitrate.substring(bitrate.indexOf("(") + 1, bitrate.indexOf(")")));
			} catch (NumberFormatException e) {
				bitrates[1] = 0;
			}
		}

		if (bitrate.contains("(")) {
			bitrate = bitrate.substring(0, bitrate.indexOf("(")).trim();
		}

		if (isBlank(bitrate)) {
			bitrate = "0";
		}

		try {
			bitrates[0] = (int) Double.parseDouble(bitrate);
		} catch (NumberFormatException e) {
			bitrates[0] = 0;
		}

		return bitrates;
	}

	/**
	 * Note: This is not exact. The bitrate can go above this but it is generally pretty good.
	 *
	 * @return The maximum bitrate the video should be along with the buffer size using MEncoder vars
	 */
	private String addMaximumBitrateConstraints(String encodeSettings, DLNAMediaInfo media, String quality, RendererConfiguration mediaRenderer, String audioType) {
		int defaultMaxBitrates[] = getVideoBitrateConfig(configuration.getMaximumBitrate());
		int rendererMaxBitrates[] = new int[2];

		if (mediaRenderer.getMaxVideoBitrate() != null) {
			rendererMaxBitrates = getVideoBitrateConfig(mediaRenderer.getMaxVideoBitrate());
		}

		if (rendererMaxBitrates[0] > 0 && rendererMaxBitrates[0] < defaultMaxBitrates[0]) {
			defaultMaxBitrates = rendererMaxBitrates;
		}

		if (mediaRenderer.getCBRVideoBitrate() == 0 && !quality.contains("vrc_buf_size") && !quality.contains("vrc_maxrate") && !quality.contains("vbitrate")) {
			// Convert value from Mb to Kb
			defaultMaxBitrates[0] = 1000 * defaultMaxBitrates[0];

			// Halve it since it seems to send up to 1 second of video in advance
			defaultMaxBitrates[0] = defaultMaxBitrates[0] / 2;

			int bufSize = 1835;
			if (media.isHDVideo()) {
				bufSize = defaultMaxBitrates[0] / 3;
			}

			if (bufSize > 7000) {
				bufSize = 7000;
			}

			if (defaultMaxBitrates[1] > 0) {
				bufSize = defaultMaxBitrates[1];
			}

			if (mediaRenderer.isDefaultVBVSize() && rendererMaxBitrates[1] == 0) {
				bufSize = 1835;
			}

			// Make room for audio
			switch (audioType) {
				case "pcm":
					defaultMaxBitrates[0] = defaultMaxBitrates[0] - 4600;
					break;
				case "dts":
					defaultMaxBitrates[0] = defaultMaxBitrates[0] - 1510;
					break;
				case "ac3":
					defaultMaxBitrates[0] = defaultMaxBitrates[0] - configuration.getAudioBitrate();
					break;
			}

			// Round down to the nearest Mb
			defaultMaxBitrates[0] = defaultMaxBitrates[0] / 1000 * 1000;

			encodeSettings += ":vrc_maxrate=" + defaultMaxBitrates[0] + ":vrc_buf_size=" + bufSize;
		}

		return encodeSettings;
	}

	/*
	 * Collapse the multiple internal ways of saying "subtitles are disabled" into a single method
	 * which returns true if any of the following are true:
	 *
	 *     1) configuration.isDisableSubtitles()
	 *     2) params.sid == null
	 *     3) avisynth()
	 */
	private boolean isDisableSubtitles(OutputParams params) {
		return configuration.isDisableSubtitles() || (params.sid == null) || avisynth();
	}

	@Override
	public ProcessWrapper launchTranscode(
		String fileName,
		DLNAResource dlna,
		DLNAMediaInfo media,
		OutputParams params
	) throws IOException {
		params.manageFastStart();

		boolean avisynth = avisynth();

		setAudioAndSubs(fileName, media, params, configuration);
		String externalSubtitlesFileName = null;

		if (params.sid != null && params.sid.isExternal()) {
			if (params.sid.isExternalFileUtf16()) {
				// convert UTF-16 -> UTF-8
				File convertedSubtitles = new File(configuration.getTempFolder(), "utf8_" + params.sid.getExternalFile().getName());
				FileUtil.convertFileFromUtf16ToUtf8(params.sid.getExternalFile(), convertedSubtitles);
				externalSubtitlesFileName = ProcessUtil.getShortFileNameIfWideChars(convertedSubtitles.getAbsolutePath());
			} else {
				externalSubtitlesFileName = ProcessUtil.getShortFileNameIfWideChars(params.sid.getExternalFile().getAbsolutePath());
			}
		}

		InputFile newInput = new InputFile();
		newInput.setFilename(fileName);
		newInput.setPush(params.stdin);

		dvd = false;

		if (media != null && media.getDvdtrack() > 0) {
			dvd = true;
		}

		// Don't honour "Remux videos with tsMuxeR..." if the resource is being streamed via a MEncoder entry in
		// the #--TRANSCODE--# folder, or it is a file that tsMuxeR does not support.
		boolean forceMencoder = false;
		if (
			!configuration.getHideTranscodeEnabled() &&
			dlna.isNoName() && // XXX remove this? http://www.ps3mediaserver.org/forum/viewtopic.php?f=11&t=12149
			(
				dlna.getParent() instanceof FileTranscodeVirtualFolder
			)
		) {
			forceMencoder = true;
		}

		ovccopy  = false;
		pcm      = false;
		ac3Remux = false;
		dtsRemux = false;
		wmv      = false;

		int intOCW = 0;
		int intOCH = 0;

		try {
			intOCW = Integer.parseInt(configuration.getMencoderOverscanCompensationWidth());
		} catch (NumberFormatException e) {
			LOGGER.error("Cannot parse configured MEncoder overscan compensation width: \"{}\"", configuration.getMencoderOverscanCompensationWidth());
		}

		try {
			intOCH = Integer.parseInt(configuration.getMencoderOverscanCompensationHeight());
		} catch (NumberFormatException e) {
			LOGGER.error("Cannot parse configured MEncoder overscan compensation height: \"{}\"", configuration.getMencoderOverscanCompensationHeight());
		}

		/*
		 * Check if the video track and the container report different aspect ratios
		 */
		boolean aspectRatiosMatch = true;
		if (
			media.getAspectRatioContainer() != null &&
			media.getAspectRatioVideoTrack() != null &&
			!media.getAspectRatioContainer().equals(media.getAspectRatioVideoTrack())
		) {
			aspectRatiosMatch = false;
		}

		/**
		 * Do not use tsMuxeR if:
		 * - The resource is being streamed via a MEncoder entry in the transcode folder
		 * - There is a subtitle that matches the user preferences
		 * - The resource is a DVD
		 * - We are using AviSynth
		 * - The resource is incompatible with tsMuxeR
		 * - The user has disabled the "switch to tsMuxeR" option
		 * - The user has specified overscan correction
		 * - The filename specifies the resource as WEB-DL
		 * - The aspect ratio of the video needs to be changed
		 */
		if (
			!forceMencoder &&
			params.sid == null &&
			!dvd &&
			!avisynth() &&
			(
				media.isVideoWithinH264LevelLimits(newInput, params.mediaRenderer) ||
				!params.mediaRenderer.isH264Level41Limited()
			) &&
			media.isMuxable(params.mediaRenderer) &&
			configuration.isMencoderMuxWhenCompatible() &&
			params.mediaRenderer.isMuxH264MpegTS() &&
			(
				intOCW == 0 &&
				intOCH == 0
			) &&
			!fileName.contains("WEB-DL") &&
			aspectRatiosMatch
		) {
			String expertOptions[] = getSpecificCodecOptions(
				configuration.getCodecSpecificConfig(),
				media,
				params,
				fileName,
				externalSubtitlesFileName,
				configuration.isMencoderIntelligentSync(),
				false
			);

			boolean nomux = false;

			for (String s : expertOptions) {
				if (s.equals("-nomux")) {
					nomux = true;
				}
			}

			if (!nomux) {
				TsMuxeRVideo tv = new TsMuxeRVideo(configuration);
				params.forceFps = media.getValidFps(false);

				if (media.getCodecV() != null) {
					if (media.getCodecV().equals("h264")) {
						params.forceType = "V_MPEG4/ISO/AVC";
					} else if (media.getCodecV().startsWith("mpeg2")) {
						params.forceType = "V_MPEG-2";
					} else if (media.getCodecV().equals("vc1")) {
						params.forceType = "V_MS/VFW/WVC1";
					}
				}

				return tv.launchTranscode(fileName, dlna, media, params);
			}
		} else if (params.sid == null && dvd && configuration.isMencoderRemuxMPEG2() && params.mediaRenderer.isMpeg2Supported()) {
			String expertOptions[] = getSpecificCodecOptions(
				configuration.getCodecSpecificConfig(),
				media,
				params,
				fileName,
				externalSubtitlesFileName,
				configuration.isMencoderIntelligentSync(),
				false
			);

			boolean nomux = false;

			for (String s : expertOptions) {
				if (s.equals("-nomux")) {
					nomux = true;
				}
			}

			if (!nomux) {
				ovccopy = true;
			}
		}

		mpegts = params.mediaRenderer.isTranscodeToMPEGTSAC3();
		h264ts = params.mediaRenderer.isTranscodeToH264TSAC3();

		String vcodec = "mpeg2video";

		if (h264ts) {
			vcodec = "libx264";
		} else if (params.mediaRenderer.isTranscodeToWMV() && !params.mediaRenderer.isXBOX()) {
			wmv = true;
			vcodec = "wmv2"; // http://wiki.megaframe.org/Mencoder_Transcode_for_Xbox_360
		}

		/**
		 * Disable AC3 remux for stereo tracks with 384 kbits bitrate and PS3 renderer (PS3 FW bug?)
		 *
		 * Commented out until we can find a way to detect when a video has an audio track that switches from 2 to 6 channels
		 * because MEncoder can't handle those files, which are very common these days.
		boolean ps3_and_stereo_and_384_kbits = params.aid != null &&
			(params.mediaRenderer.isPS3() && params.aid.getAudioProperties().getNumberOfChannels() == 2) &&
			(params.aid.getBitRate() > 370000 && params.aid.getBitRate() < 400000);
		 */

		final boolean isTsMuxeRVideoEngineEnabled = configuration.getEnginesAsList(PMS.get().getRegistry()).contains(TsMuxeRVideo.ID);
		final boolean mencoderAC3RemuxAudioDelayBug = (params.aid != null) && (params.aid.getAudioProperties().getAudioDelay() != 0) && (params.timeseek == 0);
		if (configuration.isRemuxAC3() && params.aid != null && params.aid.isAC3() && !avisynth() && params.mediaRenderer.isTranscodeToAC3()) {
			// AC-3 remux takes priority
			ac3Remux = true;
		} else {
			// Now check for DTS remux and LPCM streaming
			dtsRemux = isTsMuxeRVideoEngineEnabled &&
				configuration.isDTSEmbedInPCM() &&
				(
					!dvd ||
					configuration.isMencoderRemuxMPEG2()
				) && params.aid != null &&
				params.aid.isDTS() &&
				!avisynth() &&
				params.mediaRenderer.isDTSPlayable();
			pcm = isTsMuxeRVideoEngineEnabled &&
				configuration.isUsePCM() &&
				(
					!dvd ||
					configuration.isMencoderRemuxMPEG2()
				)
				// Disable LPCM transcoding for MP4 container with non-H.264 video as workaround for MEncoder's A/V sync bug
				&& !(media.getContainer().equals("mp4") && !media.getCodecV().equals("h264"))
				&& params.aid != null &&
				(
					(params.aid.isDTS() && params.aid.getAudioProperties().getNumberOfChannels() <= 6) || // disable 7.1 DTS-HD => LPCM because of channels mapping bug
					params.aid.isLossless() ||
					params.aid.isTrueHD() ||
					(
						!configuration.isMencoderUsePcmForHQAudioOnly() &&
						(
							params.aid.isAC3() ||
							params.aid.isMP3() ||
							params.aid.isAAC() ||
							params.aid.isVorbis() ||
							// Disable WMA to LPCM transcoding because of mencoder's channel mapping bug
							// (see CodecUtil.getMixerOutput)
							// params.aid.isWMA() ||
							params.aid.isMpegAudio()
						)
					)
				) && params.mediaRenderer.isLPCMPlayable();
		}

		if (dtsRemux || pcm) {
			params.losslessaudio = true;
			params.forceFps = media.getValidFps(false);
		}

		// MPEG-2 remux still buggy with MEncoder
		// TODO when we can still use it?
		ovccopy = false;

		if (pcm && avisynth()) {
			params.avidemux = true;
		}

		int channels;
		if (ac3Remux) {
			channels = params.aid.getAudioProperties().getNumberOfChannels(); // AC-3 remux
		} else if (dtsRemux || (!params.mediaRenderer.isXBOX() && wmv)) {
			channels = 2;
		} else if (pcm) {
			channels = params.aid.getAudioProperties().getNumberOfChannels();
		} else {
			channels = configuration.getAudioChannelCount(); // 5.1 max for AC-3 encoding
		}
		LOGGER.trace("channels=" + channels);

		String add = "";
		String rendererMencoderOptions = params.mediaRenderer.getCustomMencoderOptions(); // default: empty string
		String globalMencoderOptions = configuration.getMencoderCustomOptions(); // default: empty string

<<<<<<< HEAD
		String combinedCustomOptions = defaultString(globalMencoderOptions)
			+ " "
			+ defaultString(rendererMencoderOptions);
=======
		String combinedCustomOptions = defaultString(globalMencoderOptions) +
			" " +
			defaultString(rendererMencoderOptions);
>>>>>>> afde0261

		if (!combinedCustomOptions.contains("-lavdopts")) {
			add = " -lavdopts debug=0";
		}

		if (isNotBlank(rendererMencoderOptions)) {
			/**
			 * Ignore the renderer's custom MEncoder options if a) we're streaming a DVD (i.e. via dvd://)
			 * or b) the renderer's MEncoder options contain overscan settings (those are handled
			 * separately)
			 */

			// XXX we should weed out the unused/unwanted settings and keep the rest
			// (see sanitizeArgs()) rather than ignoring the options entirely
			if (rendererMencoderOptions.contains("expand=") && dvd) {
				rendererMencoderOptions = null;
			}
		}

		StringTokenizer st = new StringTokenizer(
			"-channels " + channels +
			(isNotBlank(globalMencoderOptions) ? " " + globalMencoderOptions : "") +
			(isNotBlank(rendererMencoderOptions) ? " " + rendererMencoderOptions : "") +
			add,
			" "
		);

		// XXX why does this field (which is used to populate the array returned by args(),
		// called below) store the renderer-specific (i.e. not global) MEncoder options?
		overriddenMainArgs = new String[st.countTokens()];

		{
			int nThreads = (dvd || fileName.toLowerCase().endsWith("dvr-ms")) ?
				1 :
				configuration.getMencoderMaxThreads();

			// MEncoder loses audio/video sync if more than 4 decoder (lavdopts) threads are used.
			// Multithreading for decoding offers little performance gain anyway so it's not a big deal.
			if (nThreads > 4) {
				nThreads = 4;
			}

			boolean handleToken = false;
			int i = 0;

			while (st.hasMoreTokens()) {
				String token = st.nextToken().trim();

				if (handleToken) {
					token += ":threads=" + nThreads;

					if (configuration.getSkipLoopFilterEnabled() && !avisynth()) {
						token += ":skiploopfilter=all";
					}

					handleToken = false;
				}

				if (token.toLowerCase().contains("lavdopts")) {
					handleToken = true;
				}

				overriddenMainArgs[i++] = token;
			}
		}

		if (configuration.getMPEG2MainSettings() != null && !h264ts) {
			String mpeg2Options = configuration.getMPEG2MainSettings();
			String mpeg2OptionsRenderer = params.mediaRenderer.getCustomMEncoderMPEG2Options();

			// Renderer settings take priority over user settings
			if (isNotBlank(mpeg2OptionsRenderer)) {
				mpeg2Options = mpeg2OptionsRenderer;
			} else {
				// Remove comment from the value
				if (mpeg2Options.contains("/*")) {
					mpeg2Options = mpeg2Options.substring(mpeg2Options.indexOf("/*"));
				}

				// Find out the maximum bandwidth we are supposed to use
				int defaultMaxBitrates[] = getVideoBitrateConfig(configuration.getMaximumBitrate());
				int rendererMaxBitrates[] = new int[2];

				if (params.mediaRenderer.getMaxVideoBitrate() != null) {
					rendererMaxBitrates = getVideoBitrateConfig(params.mediaRenderer.getMaxVideoBitrate());
				}

				if ((rendererMaxBitrates[0] > 0) && (rendererMaxBitrates[0] < defaultMaxBitrates[0])) {
					defaultMaxBitrates = rendererMaxBitrates;
				}

				int maximumBitrate = defaultMaxBitrates[0];

				// Determine a good quality setting based on video attributes
				if (mpeg2Options.contains("Automatic")) {
					mpeg2Options = "keyint=5:vqscale=1:vqmin=2:vqmax=3";

					// It has been reported that non-PS3 renderers prefer keyint 5 but prefer it for PS3 because it lowers the average bitrate
					if (params.mediaRenderer.isPS3()) {
						mpeg2Options = "keyint=25:vqscale=1:vqmin=2:vqmax=3";
					}

					if (mpeg2Options.contains("Wireless") || maximumBitrate < 70) {
						// Lower quality for 720p+ content
						if (media.getWidth() > 1280) {
							mpeg2Options = "keyint=25:vqmax=7:vqmin=2";
						} else if (media.getWidth() > 720) {
							mpeg2Options = "keyint=25:vqmax=5:vqmin=2";
						}
					}
				}
			}

			// Ditlew - WDTV Live (+ other byte asking clients), CBR. This probably ought to be placed in addMaximumBitrateConstraints(..)
			int cbr_bitrate = params.mediaRenderer.getCBRVideoBitrate();
			String cbr_settings = (cbr_bitrate > 0) ?
				":vrc_buf_size=5000:vrc_minrate=" + cbr_bitrate + ":vrc_maxrate=" + cbr_bitrate + ":vbitrate=" + ((cbr_bitrate > 16000) ? cbr_bitrate * 1000 : cbr_bitrate) :
				"";

			String encodeSettings = "-lavcopts autoaspect=1:vcodec=" + vcodec +
				(wmv && !params.mediaRenderer.isXBOX() ? ":acodec=wmav2:abitrate=448" : (cbr_settings + ":acodec=" + (configuration.isMencoderAc3Fixed() ? "ac3_fixed" : "ac3") +
				":abitrate=" + CodecUtil.getAC3Bitrate(configuration, params.aid))) +
				":threads=" + (wmv && !params.mediaRenderer.isXBOX() ? 1 : configuration.getMencoderMaxThreads()) +
				(h264ts ? ":o=preset=superfast,crf=20,g=250,i_qfactor=0.71,qcomp=0.6,level=4.1,weightp=0,8x8dct=0,aq-strength=0" : "") +
				("".equals(mpeg2Options) ? "" : ":" + mpeg2Options);

			String audioType = "ac3";
			if (dtsRemux) {
				audioType = "dts";
			} else if (pcm) {
				audioType = "pcm";
			}

			encodeSettings = addMaximumBitrateConstraints(encodeSettings, media, mpeg2Options, params.mediaRenderer, audioType);
			st = new StringTokenizer(encodeSettings, " ");

			{
				int i = overriddenMainArgs.length; // Old length
				overriddenMainArgs = Arrays.copyOf(overriddenMainArgs, overriddenMainArgs.length + st.countTokens());

				while (st.hasMoreTokens()) {
					overriddenMainArgs[i++] = st.nextToken();
				}
			}
		}

		boolean foundNoassParam = false;

		String expertOptions[] = getSpecificCodecOptions(
			configuration.getCodecSpecificConfig(),
			media,
			params,
			fileName,
			externalSubtitlesFileName,
			configuration.isMencoderIntelligentSync(),
			false
		);

		for (String s : expertOptions) {
			if (s.equals("-noass")) {
				foundNoassParam = true;
			}
		}

		StringBuilder sb = new StringBuilder();
		// Set subtitles options
		if (!isDisableSubtitles(params)) {
			int subtitleMargin = 0;
			int userMargin     = 0;

			// Use ASS flag (and therefore ASS font styles) for all subtitled files except vobsub, PGS (blu-ray) and DVD
			boolean apply_ass_styling = params.sid.getType() != SubtitleType.VOBSUB &&
				params.sid.getType() != SubtitleType.PGS &&
				configuration.isMencoderAss() &&   // GUI: enable subtitles formating
				!foundNoassParam &&                // GUI: codec specific options
				!dvd;

			if (apply_ass_styling) {
				sb.append("-ass ");

				// GUI: Override ASS subtitles style if requested (always for SRT and TX3G subtitles)
				boolean override_ass_style = !configuration.isMencoderAssDefaultStyle() ||
					params.sid.getType() == SubtitleType.SUBRIP ||
					params.sid.getType() == SubtitleType.TX3G;

				if (override_ass_style) {
					String assSubColor = "ffffff00";
					if (configuration.getSubsColor() != 0) {
						assSubColor = Integer.toHexString(configuration.getSubsColor());
						if (assSubColor.length() > 2) {
							assSubColor = assSubColor.substring(2) + "00";
						}
					}

					sb.append("-ass-color ").append(assSubColor).append(" -ass-border-color 00000000 -ass-font-scale ").append(configuration.getAssScale());

					// Set subtitles font
					if (configuration.getFont() != null && configuration.getFont().length() > 0) {
						/* Set font with -font option, workaround for the bug:
						 * https://github.com/Happy-Neko/ps3mediaserver/commit/52e62203ea12c40628de1869882994ce1065446a#commitcomment-990156
						 */
						sb.append(" -font ").append(configuration.getFont()).append(" ");
						sb.append(" -ass-force-style FontName=").append(configuration.getFont()).append(",");
					} else {
						String font = CodecUtil.getDefaultFontPath();
						if (isNotBlank(font)) {
							/*
							 * Variable "font" contains a font path instead of a font name.
							 * Does "-ass-force-style" support font paths? In tests on OS X
							 * the font path is ignored (Outline, Shadow and MarginV are
							 * used, though) and the "-font" definition is used instead.
							 * See: https://github.com/ps3mediaserver/ps3mediaserver/pull/14
							 */
							sb.append(" -font ").append(font).append(" ");
							sb.append(" -ass-force-style FontName=").append(font).append(",");
						} else {
							sb.append(" -font Arial ");
							sb.append(" -ass-force-style FontName=Arial,");
						}
					}

					/*
					 * Add to the subtitle margin if overscan compensation is being used
					 * This keeps the subtitle text inside the frame instead of in the border
					 */
					if (intOCH > 0) {
						subtitleMargin = (media.getHeight() / 100) * intOCH;
						subtitleMargin = subtitleMargin / 2;
					}

					sb.append("Outline=").append(configuration.getAssOutline()).append(",Shadow=").append(configuration.getAssShadow());

					try {
						userMargin = Integer.parseInt(configuration.getMencoderAssMargin());
					} catch (NumberFormatException n) {
						LOGGER.debug("Could not parse SSA margin from \"" + configuration.getMencoderAssMargin() + "\"");
					}

					subtitleMargin = subtitleMargin + userMargin;

					sb.append(",MarginV=").append(subtitleMargin).append(" ");
				} else if (intOCH > 0) {
					/*
					 * Add to the subtitle margin
					 * This keeps the subtitle text inside the frame instead of in the border
					 */
					subtitleMargin = (media.getHeight() / 100) * intOCH;
					subtitleMargin = subtitleMargin / 2;

					sb.append("-ass-force-style MarginV=").append(subtitleMargin).append(" ");
				}

				// MEncoder is not compiled with fontconfig on Mac OS X, therefore
				// use of the "-ass" option also requires the "-font" option.
				if (Platform.isMac() && sb.toString().indexOf(" -font ") < 0) {
					String font = CodecUtil.getDefaultFontPath();

					if (isNotBlank(font)) {
						sb.append("-font ").append(font).append(" ");
					}
				}

				// Workaround for MPlayer #2041, remove when that bug is fixed
				if (!params.sid.isEmbedded()) {
					sb.append("-noflip-hebrew ");
				}
			// Use PLAINTEXT formatting
			} else {
				// Set subtitles font
				if (configuration.getFont() != null && configuration.getFont().length() > 0) {
					sb.append(" -font ").append(configuration.getFont()).append(" ");
				} else {
					String font = CodecUtil.getDefaultFontPath();
					if (isNotBlank(font)) {
						sb.append(" -font ").append(font).append(" ");
					}
				}

				sb.append(" -subfont-text-scale ").append(configuration.getMencoderNoAssScale());
				sb.append(" -subfont-outline ").append(configuration.getMencoderNoAssOutline());
				sb.append(" -subfont-blur ").append(configuration.getMencoderNoAssBlur());

				// Add to the subtitle margin if overscan compensation is being used
				// This keeps the subtitle text inside the frame instead of in the border
				if (intOCH > 0) {
					subtitleMargin = intOCH;
				}

				try {
					userMargin = Integer.parseInt(configuration.getMencoderNoAssSubPos());
				} catch (NumberFormatException n) {
					LOGGER.debug("Could not parse subpos from \"" + configuration.getMencoderNoAssSubPos() + "\"");
				}

				subtitleMargin = subtitleMargin + userMargin;

				sb.append(" -subpos ").append(100 - subtitleMargin).append(" ");
			}

			// Common subtitle options
			// MEncoder on Mac OS X is compiled without fontconfig support.
			// Appending the flag will break execution, so skip it on Mac OS X.
			if (!Platform.isMac()) {
				// Use fontconfig if enabled
				sb.append("-").append(configuration.isMencoderFontConfig() ? "" : "no").append("fontconfig ");
			}

			// Apply DVD/VOBsub subtitle quality
			if (params.sid.getType() == SubtitleType.VOBSUB && configuration.getMencoderVobsubSubtitleQuality() != null) {
				String subtitleQuality = configuration.getMencoderVobsubSubtitleQuality();

				sb.append("-spuaa ").append(subtitleQuality).append(" ");
			}

			// External subtitles file
			if (params.sid.isExternal()) {
				if (!params.sid.isExternalFileUtf()) {
					String subcp = null;

					// Append -subcp option for non UTF external subtitles
					if (isNotBlank(configuration.getSubtitlesCodepage())) {
						// Manual setting
						subcp = configuration.getSubtitlesCodepage();
					} else if (isNotBlank(SubtitleUtils.getSubCpOptionForMencoder(params.sid))) {
						// Autodetect charset (blank mencoder_subcp config option)
						subcp = SubtitleUtils.getSubCpOptionForMencoder(params.sid);
					}

					if (isNotBlank(subcp)) {
						sb.append("-subcp ").append(subcp).append(" ");
						if (configuration.isMencoderSubFribidi()) {
							sb.append("-fribidi-charset ").append(subcp).append(" ");
						}
					}
				}
			}
		}

		st = new StringTokenizer(sb.toString(), " ");

		{
			int i = overriddenMainArgs.length; // Old length
			overriddenMainArgs = Arrays.copyOf(overriddenMainArgs, overriddenMainArgs.length + st.countTokens());
			boolean handleToken = false;

			while (st.hasMoreTokens()) {
				String s = st.nextToken();

				if (handleToken) {
					s = "-quiet";
					handleToken = false;
				}

				if ((!configuration.isMencoderAss() || dvd) && s.contains("-ass")) {
					s = "-quiet";
					handleToken = true;
				}

				overriddenMainArgs[i++] = s;
			}
		}

		List<String> cmdList = new ArrayList<>();

		cmdList.add(executable());

		// Choose which time to seek to
		cmdList.add("-ss");
		cmdList.add((params.timeseek > 0) ? "" + params.timeseek : "0");

		if (dvd) {
			cmdList.add("-dvd-device");
		}

		String frameRateRatio = media.getValidFps(true);
		String frameRateNumber = media.getValidFps(false);

		// Input filename
		if (avisynth && !fileName.toLowerCase().endsWith(".iso")) {
			File avsFile = AviSynthMEncoder.getAVSScript(fileName, params.sid, params.fromFrame, params.toFrame, frameRateRatio, frameRateNumber);
			cmdList.add(ProcessUtil.getShortFileNameIfWideChars(avsFile.getAbsolutePath()));
		} else {
			if (params.stdin != null) {
				cmdList.add("-");
			} else {
				if (dvd) {
					String dvdFileName = fileName.replace("\\VIDEO_TS", "");
					cmdList.add(dvdFileName);
				} else {
					cmdList.add(fileName);
				}
			}
		}

		if (dvd) {
			cmdList.add("dvd://" + media.getDvdtrack());
		}

		for (String arg : args()) {
			if (arg.contains("format=mpeg2") && media.getAspect() != null && media.getValidAspect(true) != null) {
				cmdList.add(arg + ":vaspect=" + media.getValidAspect(true));
			} else {
				cmdList.add(arg);
			}
		}

		if (!dtsRemux && !pcm && !avisynth() && params.aid != null && media.getAudioTracksList().size() > 1) {
			cmdList.add("-aid");
			boolean lavf = false; // TODO Need to add support for LAVF demuxing
			cmdList.add("" + (lavf ? params.aid.getId() + 1 : params.aid.getId()));
		}

		/*
		 * Handle subtitles
		 *
		 * Try to reconcile the fact that the handling of "Definitely disable subtitles" is spread out
		 * over net.pms.encoders.Player.setAudioAndSubs and here by setting both of MEncoder's "disable
		 * subs" options if any of the internal conditions for disabling subtitles are met.
		 */
		if (isDisableSubtitles(params)) {
			// Ensure that internal subtitles are not automatically loaded
			cmdList.add("-nosub");

			// Ensure that external subtitles are not automatically loaded
			cmdList.add("-noautosub");
		} else {
			// Note: isEmbedded() and isExternal() are mutually exclusive
			if (params.sid.isEmbedded()) { // internal (embedded) subs
				// Ensure that external subtitles are not automatically loaded
				cmdList.add("-noautosub");

				// Specify which internal subtitle we want
				cmdList.add("-sid");
				cmdList.add("" + params.sid.getId());
			} else if (externalSubtitlesFileName != null) { // external subtitles
				assert params.sid.isExternal(); // confirm the mutual exclusion

				// Ensure that internal subtitles are not automatically loaded
				cmdList.add("-nosub");

				if (params.sid.getType() == SubtitleType.VOBSUB) {
					cmdList.add("-vobsub");
					cmdList.add(externalSubtitlesFileName.substring(0, externalSubtitlesFileName.length() - 4));
					cmdList.add("-slang");
					cmdList.add("" + params.sid.getLang());
				} else {
					cmdList.add("-sub");
					cmdList.add(externalSubtitlesFileName.replace(",", "\\,")); // Commas in MEncoder separate multiple subtitle files

					if (params.sid.isExternalFileUtf()) {
						// Append -utf8 option for UTF-8 external subtitles
						cmdList.add("-utf8");
					}
				}
			}
		}

		// -ofps
		String framerate = (frameRateRatio != null) ? frameRateRatio : "24000/1001"; // where a framerate is required, use the input framerate or 24000/1001
		String ofps = framerate;

		// Optional -fps or -mc
		if (configuration.isMencoderForceFps()) {
			if (!configuration.isFix25FPSAvMismatch()) {
				cmdList.add("-fps");
				cmdList.add(framerate);
			} else if (frameRateRatio != null) { // XXX not sure why this "fix" requires the input to have a valid framerate, but that's the logic in the old (cmdArray) code
				cmdList.add("-mc");
				cmdList.add("0.005");
				ofps = "25";
			}
		}

		// Make MEncoder output framerate correspond to InterFrame
		if (avisynth() && configuration.getAvisynthInterFrame() && !"60000/1001".equals(frameRateRatio) && !"50".equals(frameRateRatio) && !"60".equals(frameRateRatio)) {
			switch (frameRateRatio) {
				case "25":
					ofps = "50";
					break;
				case "30":
					ofps = "60";
					break;
				default:
					ofps = "60000/1001";
					break;
			}
		}

		cmdList.add("-ofps");
		cmdList.add(ofps);

		if (fileName.toLowerCase().endsWith(".evo")) {
			cmdList.add("-psprobe");
			cmdList.add("10000");
		}

		boolean deinterlace = configuration.isMencoderYadif();

		// Check if the media renderer supports this resolution
		boolean isResolutionTooHighForRenderer = params.mediaRenderer.isVideoRescale()
			&& (
				(media.getWidth() > params.mediaRenderer.getMaxVideoWidth())
				||
				(media.getHeight() > params.mediaRenderer.getMaxVideoHeight())
			);

		// Video scaler and overscan compensation
		boolean scaleBool = isResolutionTooHighForRenderer
			|| (configuration.isMencoderScaler() && (configuration.getMencoderScaleX() != 0 || configuration.getMencoderScaleY() != 0))
			|| (intOCW > 0 || intOCH > 0);

		if ((deinterlace || scaleBool) && !avisynth()) {
			StringBuilder vfValueOverscanPrepend = new StringBuilder();
			StringBuilder vfValueOverscanMiddle  = new StringBuilder();
			StringBuilder vfValueVS              = new StringBuilder();
			StringBuilder vfValueComplete        = new StringBuilder();

			String deinterlaceComma = "";
			int scaleWidth = 0;
			int scaleHeight = 0;
			double rendererAspectRatio;

			// Set defaults
			if (media.getWidth() > 0 && media.getHeight() > 0) {
				scaleWidth = media.getWidth();
				scaleHeight = media.getHeight();
			}

			/*
			 * Implement overscan compensation settings
			 * 
			 * This feature takes into account aspect ratio,
			 * making it less blunt than the Video Scaler option
			 */
			if (intOCW > 0 || intOCH > 0) {
				int intOCWPixels = (media.getWidth()  / 100) * intOCW;
				int intOCHPixels = (media.getHeight() / 100) * intOCH;

				scaleWidth  = scaleWidth  + intOCWPixels;
				scaleHeight = scaleHeight + intOCHPixels;

				// See if the video needs to be scaled down
				if (
					params.mediaRenderer.isVideoRescale() &&
					(
						(scaleWidth > params.mediaRenderer.getMaxVideoWidth()) ||
						(scaleHeight > params.mediaRenderer.getMaxVideoHeight())
					)
				) {
					double overscannedAspectRatio = scaleWidth / scaleHeight;
					rendererAspectRatio = params.mediaRenderer.getMaxVideoWidth() / params.mediaRenderer.getMaxVideoHeight();

					if (overscannedAspectRatio > rendererAspectRatio) {
						// Limit video by width
						scaleWidth  = params.mediaRenderer.getMaxVideoWidth();
						scaleHeight = (int) Math.round(params.mediaRenderer.getMaxVideoWidth() / overscannedAspectRatio);
					} else {
						// Limit video by height
						scaleWidth  = (int) Math.round(params.mediaRenderer.getMaxVideoHeight() * overscannedAspectRatio);
						scaleHeight = params.mediaRenderer.getMaxVideoHeight();
					}
				}

				vfValueOverscanPrepend.append("softskip,expand=-").append(intOCWPixels).append(":-").append(intOCHPixels);
				vfValueOverscanMiddle.append(",scale=").append(scaleWidth).append(":").append(scaleHeight);
			}

			/*
			 * Video Scaler and renderer-specific resolution-limiter
			 */
			if (configuration.isMencoderScaler()) {
				// Use the manual, user-controlled scaler
				if (configuration.getMencoderScaleX() != 0) {
					if (configuration.getMencoderScaleX() <= params.mediaRenderer.getMaxVideoWidth()) {
						scaleWidth = configuration.getMencoderScaleX();
					} else {
						scaleWidth = params.mediaRenderer.getMaxVideoWidth();
					}
				}

				if (configuration.getMencoderScaleY() != 0) {
					if (configuration.getMencoderScaleY() <= params.mediaRenderer.getMaxVideoHeight()) {
						scaleHeight = configuration.getMencoderScaleY();
					} else {
						scaleHeight = params.mediaRenderer.getMaxVideoHeight();
					}
				}

				LOGGER.info("Setting video resolution to: " + scaleWidth + "x" + scaleHeight + ", your Video Scaler setting");

				vfValueVS.append("scale=").append(scaleWidth).append(":").append(scaleHeight);

			/*
			 * The video resolution is too big for the renderer so we need to scale it down
			 */
			} else if (
				media.getWidth() > 0 &&
				media.getHeight() > 0 &&
				(
					media.getWidth()  > params.mediaRenderer.getMaxVideoWidth() || 
					media.getHeight() > params.mediaRenderer.getMaxVideoHeight()
				)
			) {
				double videoAspectRatio = (double) media.getWidth() / (double) media.getHeight();
				rendererAspectRatio = (double) params.mediaRenderer.getMaxVideoWidth() / (double) params.mediaRenderer.getMaxVideoHeight();

				/*
				 * First we deal with some exceptions, then if they are not matched we will
				 * let the renderer limits work.
				 * 
				 * This is so, for example, we can still define a maximum resolution of
				 * 1920x1080 in the renderer config file but still support 1920x1088 when
				 * it's needed, otherwise we would either resize 1088 to 1080, meaning the
				 * ugly (unused) bottom 8 pixels would be displayed, or we would limit all
				 * videos to 1088 causing the bottom 8 meaningful pixels to be cut off.
				 */
				if (media.getWidth() == 3840 && media.getHeight() <= 1080) {
					// Full-SBS
					scaleWidth  = 1920;
					scaleHeight = media.getHeight();
				} else if (media.getWidth() == 1920 && media.getHeight() == 2160) {
					// Full-OU
					scaleWidth  = 1920;
					scaleHeight = 1080;
				} else if (media.getWidth() == 1920 && media.getHeight() == 1088) {
					// SAT capture
					scaleWidth  = 1920;
					scaleHeight = 1088;
				} else {
					// Passed the exceptions, now we allow the renderer to define the limits
					if (videoAspectRatio > rendererAspectRatio) {
						scaleWidth  = params.mediaRenderer.getMaxVideoWidth();
						scaleHeight = (int) Math.round(params.mediaRenderer.getMaxVideoWidth() / videoAspectRatio);
					} else {
						scaleWidth  = (int) Math.round(params.mediaRenderer.getMaxVideoHeight() * videoAspectRatio);
						scaleHeight = params.mediaRenderer.getMaxVideoHeight();
					}
				}

				LOGGER.info("Setting video resolution to: " + scaleWidth + "x" + scaleHeight + ", the maximum your renderer supports");

				vfValueVS.append("scale=").append(scaleWidth).append(":").append(scaleHeight);
			}

			// Put the string together taking into account overscan compensation and video scaler
			if (intOCW > 0 || intOCH > 0) {
				vfValueComplete.append(vfValueOverscanPrepend).append(vfValueOverscanMiddle).append(",harddup");
				LOGGER.info("Setting video resolution to: " + scaleWidth + "x" + scaleHeight + ", to fit your overscan compensation");
			} else {
				vfValueComplete.append(vfValueVS);
			}

			if (deinterlace) {
				deinterlaceComma = ",";
			}

			String vfValue = (deinterlace ? "yadif" : "") + (scaleBool ? deinterlaceComma + vfValueComplete : "");

			if (isNotBlank(vfValue)) {
				cmdList.add("-vf");
				cmdList.add(vfValue);
			}
		}

		/*
		 * The PS3 and possibly other renderers display videos incorrectly
		 * if the dimensions aren't divisible by 4, so if that is the
		 * case we add borders until it is divisible by 4.
		 * This fixes the long-time bug of videos displaying in black and
		 * white with diagonal strips of colour, weird one.
		 *
		 * TODO: Integrate this with the other stuff so that "expand" only
		 * ever appears once in the MEncoder CMD.
		 */
		if (
			!dvd &&
			(
				(media.getWidth() % 4 != 0) ||
				(media.getHeight() % 4 != 0) ||
				params.mediaRenderer.isKeepAspectRatio()
			) &&
			!configuration.isMencoderScaler()
		) {
			int expandBorderWidth;
			int expandBorderHeight;
			StringBuilder expandParams = new StringBuilder();

			expandBorderWidth  = media.getWidth() % 4;
			expandBorderHeight = media.getHeight() % 4;

			expandParams.append("expand=-").append(expandBorderWidth).append(":-").append(expandBorderHeight);

			if (params.mediaRenderer.isKeepAspectRatio()) {
				expandParams.append(":::0:16/9");
			}

			expandParams.append(",softskip");

			cmdList.add("-vf");
			cmdList.add(expandParams.toString());
		}

		if (configuration.getMencoderMT() && !avisynth && !dvd && !(media.getCodecV() != null && (media.getCodecV().startsWith("mpeg2")))) {
			cmdList.add("-lavdopts");
			cmdList.add("fast");
		}

		boolean disableMc0AndNoskip = false;

		// Process the options for this file in Transcoding Settings -> Mencoder -> Expert Settings: Codec-specific parameters
		// TODO this is better handled by a plugin with scripting support and will be removed

		// the parameters (expertOptions) are processed in 3 passes
		// 1) process expertOptions
		// 2) process cmdList
		// 3) append expertOptions to cmdList
		if (expertOptions != null && expertOptions.length > 0) {
			// remove this option (key) from the cmdList in pass 2.
			// if the boolean value is true, also remove the option's corresponding value
			Map<String, Boolean> removeCmdListOption = new HashMap<>();

			// if this option (key) is defined in cmdList, merge this string value into the
			// option's value in pass 2. the value is a string format template into which the
			// cmdList option value is injected
			Map<String, String> mergeCmdListOption = new HashMap<>();

			// merges that are performed in pass 2 are logged in this map; the key (string) is
			// the option name and the value is a boolean indicating whether the option was merged
			// or not. the map is populated after pass 1 with the options from mergeCmdListOption
			// and all values initialised to false. if an option was merged, it is not appended
			// to cmdList
			Map<String, Boolean> mergedCmdListOption = new HashMap<>();

			// pass 1: process expertOptions
			for (int i = 0; i < expertOptions.length; ++i) {
				switch (expertOptions[i]) {
					case "-noass":
						// remove -ass from cmdList in pass 2.
						// -ass won't have been added in this method (getSpecificCodecOptions
						// has been called multiple times above to check for -noass and -nomux)
						// but it may have been added via the renderer or global MEncoder options.
						// XXX: there are currently 10 other -ass options (-ass-color, -ass-border-color &c.).
						// technically, they should all be removed...
						removeCmdListOption.put("-ass", false); // false: option does not have a corresponding value
						// remove -noass from expertOptions in pass 3
						expertOptions[i] = REMOVE_OPTION;
						break;
					case "-nomux":
						expertOptions[i] = REMOVE_OPTION;
						break;
					case "-mt":
						// not an MEncoder option so remove it from exportOptions.
						// multi-threaded MEncoder is used by default, so this is obsolete (TODO: Remove it from the description)
						expertOptions[i] = REMOVE_OPTION;
						break;
					case "-ofps":
						// replace the cmdList version with the expertOptions version i.e. remove the former
						removeCmdListOption.put("-ofps", true);
						// skip (i.e. leave unchanged) the exportOptions value
						++i;
						break;
					case "-fps":
						removeCmdListOption.put("-fps", true);
						++i;
						break;
					case "-ovc":
						removeCmdListOption.put("-ovc", true);
						++i;
						break;
					case "-channels":
						removeCmdListOption.put("-channels", true);
						++i;
						break;
					case "-oac":
						removeCmdListOption.put("-oac", true);
						++i;
						break;
					case "-quality":
						// XXX like the old (cmdArray) code, this clobbers the old -lavcopts value
						String lavcopts = String.format(
							"autoaspect=1:vcodec=%s:acodec=%s:abitrate=%s:threads=%d:%s",
							vcodec,
							(configuration.isMencoderAc3Fixed() ? "ac3_fixed" : "ac3"),
							CodecUtil.getAC3Bitrate(configuration, params.aid),
							configuration.getMencoderMaxThreads(),
							expertOptions[i + 1]
						);

						// append bitrate-limiting options if configured
						lavcopts = addMaximumBitrateConstraints(
							lavcopts,
							media,
							lavcopts,
							params.mediaRenderer,
							""
						);

						// a string format with no placeholders, so the cmdList option value is ignored.
						// note: we protect "%" from being interpreted as a format by converting it to "%%",
						// which is then turned back into "%" when the format is processed
						mergeCmdListOption.put("-lavcopts", lavcopts.replace("%", "%%"));
						// remove -quality <value>
						expertOptions[i] = expertOptions[i + 1] = REMOVE_OPTION;
						++i;
						break;
					case "-mpegopts":
						mergeCmdListOption.put("-mpegopts", "%s:" + expertOptions[i + 1].replace("%", "%%"));
						// merge if cmdList already contains -mpegopts, but don't append if it doesn't (parity with the old (cmdArray) version)
						expertOptions[i] = expertOptions[i + 1] = REMOVE_OPTION;
						++i;
						break;
					case "-vf":
						mergeCmdListOption.put("-vf", "%s," + expertOptions[i + 1].replace("%", "%%"));
						++i;
						break;
					case "-af":
						mergeCmdListOption.put("-af", "%s," + expertOptions[i + 1].replace("%", "%%"));
						++i;
						break;
					case "-nosync":
						disableMc0AndNoskip = true;
						expertOptions[i] = REMOVE_OPTION;
						break;
					case "-mc":
						disableMc0AndNoskip = true;
						break;
				}
			}

			for (String key : mergeCmdListOption.keySet()) {
				mergedCmdListOption.put(key, false);
			}

			// pass 2: process cmdList
			List<String> transformedCmdList = new ArrayList<>();

			for (int i = 0; i < cmdList.size(); ++i) {
				String option = cmdList.get(i);

				// we remove an option by *not* adding it to transformedCmdList
				if (removeCmdListOption.containsKey(option)) {
					if (isTrue(removeCmdListOption.get(option))) { // true: remove (i.e. don't add) the corresponding value
						++i;
					}
				} else {
					transformedCmdList.add(option);

					if (mergeCmdListOption.containsKey(option)) {
						String format = mergeCmdListOption.get(option);
						String value = String.format(format, cmdList.get(i + 1));
						// record the fact that an expertOption value has been merged into this cmdList value
						mergedCmdListOption.put(option, true);
						transformedCmdList.add(value);
						++i;
					}
				}
			}

			cmdList = transformedCmdList;

			// pass 3: append expertOptions to cmdList
			for (int i = 0; i < expertOptions.length; ++i) {
				String option = expertOptions[i];

				if (!option.equals(REMOVE_OPTION)) {
					if (isTrue(mergedCmdListOption.get(option))) { // true: this option and its value have already been merged into existing cmdList options
						++i; // skip the value
					} else {
						cmdList.add(option);
					}
				}
			}
		}

		if ((pcm || dtsRemux || ac3Remux) || (configuration.isMencoderNoOutOfSync() && !disableMc0AndNoskip)) {
			if (configuration.isFix25FPSAvMismatch()) {
				cmdList.add("-mc");
				cmdList.add("0.005");
			} else if (configuration.isMencoderNoOutOfSync() && !disableMc0AndNoskip) {
				cmdList.add("-mc");
				cmdList.add("0");
				cmdList.add("-noskip");
			}
		}

		if (params.timeend > 0) {
			cmdList.add("-endpos");
			cmdList.add("" + params.timeend);
		}

		String rate = "48000";
		if (params.mediaRenderer.isXBOX()) {
			rate = "44100";
		}

		// Force srate because MEncoder doesn't like anything other than 48khz for AC-3
		if (!pcm && !dtsRemux && !ac3Remux) {
			cmdList.add("-af");
			cmdList.add("lavcresample=" + rate);
			cmdList.add("-srate");
			cmdList.add(rate);
		}

		// Add a -cache option for piped media (e.g. rar/zip file entries):
		// https://code.google.com/p/ps3mediaserver/issues/detail?id=911
		if (params.stdin != null) {
			cmdList.add("-cache");
			cmdList.add("8192");
		}

		PipeProcess pipe = null;

		ProcessWrapperImpl pw;

		if (pcm || dtsRemux) {
			// Transcode video, demux audio, remux with tsMuxeR
			boolean channels_filter_present = false;

			for (String s : cmdList) {
				if (isNotBlank(s) && s.startsWith("channels")) {
					channels_filter_present = true;
					break;
				}
			}

			if (params.avidemux) {
				pipe = new PipeProcess("mencoder" + System.currentTimeMillis(), (pcm || dtsRemux || ac3Remux) ? null : params);
				params.input_pipes[0] = pipe;

				cmdList.add("-o");
				cmdList.add(pipe.getInputPipe());

				if (pcm && !channels_filter_present && params.aid != null) {
					String mixer = getLPCMChannelMappingForMencoder(params.aid);
					if (isNotBlank(mixer)) {
						cmdList.add("-af");
						cmdList.add(mixer);
					}
				}

				String[] cmdArray = new String[cmdList.size()];
				cmdList.toArray(cmdArray);
				pw = new ProcessWrapperImpl(cmdArray, params);

				PipeProcess videoPipe = new PipeProcess("videoPipe" + System.currentTimeMillis(), "out", "reconnect");
				PipeProcess audioPipe = new PipeProcess("audioPipe" + System.currentTimeMillis(), "out", "reconnect");

				ProcessWrapper videoPipeProcess = videoPipe.getPipeProcess();
				ProcessWrapper audioPipeProcess = audioPipe.getPipeProcess();

				params.output_pipes[0] = videoPipe;
				params.output_pipes[1] = audioPipe;

				pw.attachProcess(videoPipeProcess);
				pw.attachProcess(audioPipeProcess);
				videoPipeProcess.runInNewThread();
				audioPipeProcess.runInNewThread();
				try {
					Thread.sleep(50);
				} catch (InterruptedException e) { }
				videoPipe.deleteLater();
				audioPipe.deleteLater();
			} else {
				// remove the -oac switch, otherwise the "too many video packets" errors appear again

				for (ListIterator<String> it = cmdList.listIterator(); it.hasNext();) {
					String option = it.next();

					if (option.equals("-oac")) {
						it.set("-nosound");

						if (it.hasNext()) {
							it.next();
							it.remove();
						}

						break;
					}
				}

				pipe = new PipeProcess(System.currentTimeMillis() + "tsmuxerout.ts");

				TsMuxeRVideo ts = new TsMuxeRVideo(configuration);
				File f = new File(configuration.getTempFolder(), "pms-tsmuxer.meta");
				String cmd[] = new String[]{ ts.executable(), f.getAbsolutePath(), pipe.getInputPipe() };
				pw = new ProcessWrapperImpl(cmd, params);

				PipeIPCProcess ffVideoPipe = new PipeIPCProcess(System.currentTimeMillis() + "ffmpegvideo", System.currentTimeMillis() + "videoout", false, true);

				cmdList.add("-o");
				cmdList.add(ffVideoPipe.getInputPipe());

				OutputParams ffparams = new OutputParams(configuration);
				ffparams.maxBufferSize = 1;
				ffparams.stdin = params.stdin;

				String[] cmdArray = new String[cmdList.size()];
				cmdList.toArray(cmdArray);
				ProcessWrapperImpl ffVideo = new ProcessWrapperImpl(cmdArray, ffparams);

				ProcessWrapper ff_video_pipe_process = ffVideoPipe.getPipeProcess();
				pw.attachProcess(ff_video_pipe_process);
				ff_video_pipe_process.runInNewThread();
				ffVideoPipe.deleteLater();

				pw.attachProcess(ffVideo);
				ffVideo.runInNewThread();

				String aid = null;
				if (media.getAudioTracksList().size() > 1 && params.aid != null) {
					if (media.getContainer() != null && (media.getContainer().equals(FormatConfiguration.AVI) || media.getContainer().equals(FormatConfiguration.FLV))) {
						// TODO confirm (MP4s, OGMs and MOVs already tested: first aid is 0; AVIs: first aid is 1)
						// For AVIs, FLVs and MOVs MEncoder starts audio tracks numbering from 1
						aid = "" + (params.aid.getId() + 1);
					} else {
						// Everything else from 0
						aid = "" + params.aid.getId();
					}
				}

				PipeIPCProcess ffAudioPipe = new PipeIPCProcess(System.currentTimeMillis() + "ffmpegaudio01", System.currentTimeMillis() + "audioout", false, true);
				StreamModifier sm = new StreamModifier();
				sm.setPcm(pcm);
				sm.setDtsEmbed(dtsRemux);
				sm.setSampleFrequency(48000);
				sm.setBitsPerSample(16);

				String mixer = null;
				if (pcm && !dtsRemux) {
					mixer = getLPCMChannelMappingForMencoder(params.aid); // LPCM always outputs 5.1/7.1 for multichannel tracks. Downmix with player if needed!
				}

				sm.setNbChannels(channels);

				// It seems that -really-quiet prevents MEncoder from stopping the pipe output after some time
				// -mc 0.1 makes the DTS-HD extraction work better with latest MEncoder builds, and has no impact on the regular DTS one
				// TODO: See if these notes are still true, and if so leave specific revisions/release names of the latest version tested.
				String ffmpegLPCMextract[] = new String[]{
					executable(),
					"-ss", "0",
					fileName,
					"-really-quiet",
					"-msglevel", "statusline=2",
					"-channels", "" + channels,
					"-ovc", "copy",
					"-of", "rawaudio",
					"-mc", dtsRemux ? "0.1" : "0",
					"-noskip",
					(aid == null) ? "-quiet" : "-aid", (aid == null) ? "-quiet" : aid,
					"-oac", (ac3Remux || dtsRemux) ? "copy" : "pcm",
					(isNotBlank(mixer) && !channels_filter_present) ? "-af" : "-quiet", (isNotBlank(mixer) && !channels_filter_present) ? mixer : "-quiet",
					"-srate", "48000",
					"-o", ffAudioPipe.getInputPipe()
				};

				if (!params.mediaRenderer.isMuxDTSToMpeg()) { // No need to use the PCM trick when media renderer supports DTS
					ffAudioPipe.setModifier(sm);
				}

				if (media.getDvdtrack() > 0) {
					ffmpegLPCMextract[3] = "-dvd-device";
					ffmpegLPCMextract[4] = fileName;
					ffmpegLPCMextract[5] = "dvd://" + media.getDvdtrack();
				} else if (params.stdin != null) {
					ffmpegLPCMextract[3] = "-";
				}

				if (fileName.toLowerCase().endsWith(".evo")) {
					ffmpegLPCMextract[4] = "-psprobe";
					ffmpegLPCMextract[5] = "1000000";
				}

				if (params.timeseek > 0) {
					ffmpegLPCMextract[2] = "" + params.timeseek;
				}

				OutputParams ffaudioparams = new OutputParams(configuration);
				ffaudioparams.maxBufferSize = 1;
				ffaudioparams.stdin = params.stdin;
				ProcessWrapperImpl ffAudio = new ProcessWrapperImpl(ffmpegLPCMextract, ffaudioparams);

				params.stdin = null;
				try (PrintWriter pwMux = new PrintWriter(f)) {
					pwMux.println("MUXOPT --no-pcr-on-video-pid --no-asyncio --new-audio-pes --vbr --vbv-len=500");
					String videoType = "V_MPEG-2";

					if (params.no_videoencode && params.forceType != null) {
						videoType = params.forceType;
					}

					String fps = "";
					if (params.forceFps != null) {
						fps = "fps=" + params.forceFps + ", ";
					}

					String audioType;
					if (ac3Remux) {
						audioType = "A_AC3";
					} else if (dtsRemux) {
						if (params.mediaRenderer.isMuxDTSToMpeg()) {
							// Renderer can play proper DTS track
							audioType = "A_DTS";
						} else {
							// DTS padded in LPCM trick
							audioType = "A_LPCM";
						}
					} else {
						// DTS padded in LPCM trick
						audioType = "A_LPCM";
					}

					/*
					 * MEncoder bug (confirmed with MEncoder r35003 + FFmpeg 0.11.1)
					 * Audio delay is ignored when playing from file start (-ss 0)
					 * Override with tsmuxer.meta setting
					 */
					String timeshift = "";
					if (mencoderAC3RemuxAudioDelayBug) {
						timeshift = "timeshift=" + params.aid.getAudioProperties().getAudioDelay() + "ms, ";
					}

					pwMux.println(videoType + ", \"" + ffVideoPipe.getOutputPipe() + "\", " + fps + "level=4.1, insertSEI, contSPS, track=1");
					pwMux.println(audioType + ", \"" + ffAudioPipe.getOutputPipe() + "\", " + timeshift + "track=2");
				}

				ProcessWrapper pipe_process = pipe.getPipeProcess();
				pw.attachProcess(pipe_process);
				pipe_process.runInNewThread();

				try {
					Thread.sleep(50);
				} catch (InterruptedException e) {
				}

				pipe.deleteLater();
				params.input_pipes[0] = pipe;

				ProcessWrapper ff_pipe_process = ffAudioPipe.getPipeProcess();
				pw.attachProcess(ff_pipe_process);
				ff_pipe_process.runInNewThread();

				try {
					Thread.sleep(50);
				} catch (InterruptedException e) {
				}

				ffAudioPipe.deleteLater();
				pw.attachProcess(ffAudio);
				ffAudio.runInNewThread();
			}
		} else {
			boolean directpipe = Platform.isMac() || Platform.isFreeBSD();

			if (directpipe) {
				cmdList.add("-o");
				cmdList.add("-");
				cmdList.add("-really-quiet");
				cmdList.add("-msglevel");
				cmdList.add("statusline=2");
				params.input_pipes = new PipeProcess[2];
			} else {
				pipe = new PipeProcess("mencoder" + System.currentTimeMillis(), (pcm || dtsRemux) ? null : params);
				params.input_pipes[0] = pipe;
				cmdList.add("-o");
				cmdList.add(pipe.getInputPipe());
			}

			String[] cmdArray = new String[cmdList.size()];
			cmdList.toArray(cmdArray);
			cmdArray = finalizeTranscoderArgs(
				fileName,
				dlna,
				media,
				params,
				cmdArray
			);

			pw = new ProcessWrapperImpl(cmdArray, params);

			if (!directpipe) {
				ProcessWrapper mkfifo_process = pipe.getPipeProcess();
				pw.attachProcess(mkfifo_process);
				mkfifo_process.runInNewThread();
				try {
					Thread.sleep(50);
				} catch (InterruptedException e) {
				}
				pipe.deleteLater();
			}
		}

		pw.runInNewThread();

		try {
			Thread.sleep(100);
		} catch (InterruptedException e) {
		}

		return pw;
	}

	@Override
	public String mimeType() {
		return HTTPResource.VIDEO_TRANSCODE;
	}

	@Override
	public String name() {
		return "MEncoder";
	}

	@Override
	public int type() {
		return Format.VIDEO;
	}

	private String[] getSpecificCodecOptions(
		String codecParam,
		DLNAMediaInfo media,
		OutputParams params,
		String filename,
		String externalSubtitlesFileName,
		boolean enable,
		boolean verifyOnly
	) {
		StringBuilder sb = new StringBuilder();
		String codecs = enable ? DEFAULT_CODEC_CONF_SCRIPT : "";
		codecs += "\n" + codecParam;
		StringTokenizer stLines = new StringTokenizer(codecs, "\n");

		try {
			Interpreter interpreter = new Interpreter();
			interpreter.setStrictJava(true);
			ArrayList<String> types = CodecUtil.getPossibleCodecs();
			int rank = 1;

			if (types != null) {
				for (String type : types) {
					int r = rank++;
					interpreter.set("" + type, r);
					String secondaryType = "dummy";

					if ("matroska".equals(type)) {
						secondaryType = "mkv";
						interpreter.set(secondaryType, r);
					} else if ("rm".equals(type)) {
						secondaryType = "rmvb";
						interpreter.set(secondaryType, r);
					} else if ("mpeg2".startsWith(type)) {
						secondaryType = "mpeg2";
						interpreter.set(secondaryType, r);
					} else if ("mpeg1video".equals(type)) {
						secondaryType = "mpeg1";
						interpreter.set(secondaryType, r);
					}

					if (media.getContainer() != null && (media.getContainer().equals(type) || media.getContainer().equals(secondaryType))) {
						interpreter.set("container", r);
					} else if (media.getCodecV() != null && (media.getCodecV().equals(type) || media.getCodecV().equals(secondaryType))) {
						interpreter.set("vcodec", r);
					} else if (params.aid != null && params.aid.getCodecA() != null && params.aid.getCodecA().equals(type)) {
						interpreter.set("acodec", r);
					}
				}
			} else {
				return null;
			}

			interpreter.set("filename", filename);
			interpreter.set("audio", params.aid != null);
			interpreter.set("subtitles", params.sid != null);
			interpreter.set("srtfile", externalSubtitlesFileName);

			if (params.aid != null) {
				interpreter.set("samplerate", params.aid.getSampleRate());
			}

			String frameRateNumber = media.getValidFps(false);

			try {
				if (frameRateNumber != null) {
					interpreter.set("framerate", Double.parseDouble(frameRateNumber));
				}
			} catch (NumberFormatException e) {
				LOGGER.debug("Could not parse framerate from \"" + frameRateNumber + "\"");
			}

			interpreter.set("duration", media.getDurationInSeconds());

			if (params.aid != null) {
				interpreter.set("channels", params.aid.getAudioProperties().getNumberOfChannels());
			}

			interpreter.set("height", media.getHeight());
			interpreter.set("width", media.getWidth());

			while (stLines.hasMoreTokens()) {
				String line = stLines.nextToken();

				if (!line.startsWith("#") && line.trim().length() > 0) {
					int separator = line.indexOf("::");

					if (separator > -1) {
						String key = null;

						try {
							key = line.substring(0, separator).trim();
							String value = line.substring(separator + 2).trim();

							if (value.length() > 0) {
								if (key.length() == 0) {
									key = "1 == 1";
								}

								Object result = interpreter.eval(key);

								if (result != null && result instanceof Boolean && (Boolean) result) {
									sb.append(" ");
									sb.append(value);
								}
							}
						} catch (Throwable e) {
							LOGGER.debug("Error while executing: " + key + " : " + e.getMessage());

							if (verifyOnly) {
								return new String[]{"@@Error while parsing: " + e.getMessage()};
							}
						}
					} else if (verifyOnly) {
						return new String[]{"@@Malformatted line: " + line};
					}
				}
			}
		} catch (EvalError e) {
			LOGGER.debug("BeanShell error: " + e.getMessage());
		}

		String completeLine = sb.toString();
		ArrayList<String> args = new ArrayList<>();
		StringTokenizer st = new StringTokenizer(completeLine, " ");

		while (st.hasMoreTokens()) {
			String arg = st.nextToken().trim();

			if (arg.length() > 0) {
				args.add(arg);
			}
		}

		String definitiveArgs[] = new String[args.size()];
		args.toArray(definitiveArgs);

		return definitiveArgs;
	}

	/**
	 * {@inheritDoc}
	 */
	@Override
	public boolean isCompatible(DLNAResource resource) {
		if (resource == null || resource.getFormat().getType() != Format.VIDEO) {
			return false;
		}

		Format format = resource.getFormat();

		if (format != null) {
			Format.Identifier id = format.getIdentifier();

			if (
				id.equals(Format.Identifier.ISO) ||
				id.equals(Format.Identifier.MKV) ||
				id.equals(Format.Identifier.MPG)
			) {
				return true;
			}
		}

		return false;
	}
}<|MERGE_RESOLUTION|>--- conflicted
+++ resolved
@@ -1042,15 +1042,9 @@
 		String rendererMencoderOptions = params.mediaRenderer.getCustomMencoderOptions(); // default: empty string
 		String globalMencoderOptions = configuration.getMencoderCustomOptions(); // default: empty string
 
-<<<<<<< HEAD
-		String combinedCustomOptions = defaultString(globalMencoderOptions)
-			+ " "
-			+ defaultString(rendererMencoderOptions);
-=======
 		String combinedCustomOptions = defaultString(globalMencoderOptions) +
 			" " +
 			defaultString(rendererMencoderOptions);
->>>>>>> afde0261
 
 		if (!combinedCustomOptions.contains("-lavdopts")) {
 			add = " -lavdopts debug=0";
