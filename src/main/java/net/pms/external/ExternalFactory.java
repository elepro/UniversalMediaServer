/*
 * PS3 Media Server, for streaming any medias to your PS3.
 * Copyright (C) 2008  A.Brochard
 *
 * This program is free software; you can redistribute it and/or
 * modify it under the terms of the GNU General Public License
 * as published by the Free Software Foundation; version 2
 * of the License only.
 *
 * This program is distributed in the hope that it will be useful,
 * but WITHOUT ANY WARRANTY; without even the implied warranty of
 * MERCHANTABILITY or FITNESS FOR A PARTICULAR PURPOSE.  See the
 * GNU General Public License for more details.
 *
 * You should have received a copy of the GNU General Public License
 * along with this program; if not, write to the Free Software
 * Foundation, Inc., 51 Franklin Street, Fifth Floor, Boston, MA  02110-1301, USA.
 */
package net.pms.external;

import java.io.BufferedReader;
import java.io.File;
import java.io.FileFilter;
import java.io.FileInputStream;
import java.io.FileWriter;
import java.io.IOException;
import java.io.InputStreamReader;
import java.lang.reflect.InvocationTargetException;
import java.lang.reflect.Method;
import java.lang.reflect.Modifier;
import java.net.MalformedURLException;
import java.net.URISyntaxException;
import java.net.URL;
import java.net.URLClassLoader;
import java.util.ArrayList;
import java.util.Enumeration;
import java.util.List;
import javax.swing.JLabel;
import net.pms.Messages;
import net.pms.PMS;
import net.pms.configuration.PmsConfiguration;
import net.pms.configuration.RendererConfiguration;
import net.pms.dlna.RootFolder;
import net.pms.external.URLResolver.URLResult;
import net.pms.newgui.LooksFrame;
import org.apache.commons.io.FileUtils;
import org.apache.commons.lang.StringUtils;
import org.slf4j.Logger;
import org.slf4j.LoggerFactory;

/**
 * This class takes care of registering plugins. Plugin jars are loaded,
 * instantiated and stored for later retrieval.
 */
public class ExternalFactory {
	/**
	 * For logging messages.
	 */
	private static final Logger LOGGER = LoggerFactory.getLogger(ExternalFactory.class);
	private static final PmsConfiguration configuration = PMS.getConfiguration();

	/**
	 * List of external listener class instances.
	 */
	private static List<ExternalListener> externalListeners = new ArrayList<>();

	/**
	 * List of external listener classes.
	 */
	private static List<Class<?>> externalListenerClasses = new ArrayList<>();

	/**
	 * List of external listener classes (not yet started).
	 */
	private static List<Class<?>> downloadedListenerClasses = new ArrayList<>();
	
	private static boolean allDone = false;

	
	/**
	 * Returns the list of external listener class instances.
	 *
	 * @return The instances.
	 */
	public static List<ExternalListener> getExternalListeners() {
		return externalListeners;
	}

	/**
	 * Stores the instance of an external listener in a list for later
	 * retrieval. The same instance will only be stored once.
	 *
	 * @param listener The instance to store.
	 */
	public static void registerListener(ExternalListener listener) {
		if (!externalListeners.contains(listener)) {
			externalListeners.add(listener);
		}
	}

	/**
	 * Stores the class of an external listener in a list for later retrieval. 
	 * The same class will only be stored once.
	 *
	 * @param clazz The class to store.
	 */
	private static void registerListenerClass(Class<?> clazz) {
		if (!externalListenerClasses.contains(clazz)) {
			externalListenerClasses.add(clazz);
		}
	}

	private static String getMainClass(URL jar) {
		URL[] jarURLs1={jar};
		URLClassLoader classLoader = new URLClassLoader(jarURLs1);
		Enumeration<URL> resources;

		try {
			// Each plugin .jar file has to contain a resource named "plugin"
			// which should contain the name of the main plugin class.
			resources = classLoader.getResources("plugin");

			if(resources.hasMoreElements()) {
				URL url = resources.nextElement();
				char[] name;
				try (InputStreamReader in = new InputStreamReader(url.openStream())) {
					name = new char[512];
					in.read(name);
				}
				return new String(name).trim();
			}
		} catch (IOException e) {
			LOGGER.error("Can't load plugin resources", e);
		}

		return null;
	}

	private static boolean isLib(URL jar) {
		return (getMainClass(jar) == null);
	}

	public static void loadJARs(URL[] jarURLs, boolean download) {
		// find lib jars first
		ArrayList<URL> libs = new ArrayList<>();

		for (int i = 0; i < jarURLs.length; i++) {
			if (isLib(jarURLs[i])) {
				libs.add(jarURLs[i]);
			}
		}

		URL[] jarURLs1 = new URL[libs.size() + 1];
		libs.toArray(jarURLs1);
		int pos = libs.size();

		for (int i = 0; i < jarURLs.length; i++) {
			jarURLs1[pos] = jarURLs[i];
			loadJAR(jarURLs1, download, jarURLs[i]);
		}
	}

	/**
	 * This method loads the jar files found in the plugin dir
	 * or if installed from the web.
	 */
	public static void loadJAR(URL[] jarURL, boolean download, URL newURL) {
		// Create a classloader to take care of loading the plugin classes from
		// their URL.
		URLClassLoader classLoader = new URLClassLoader(jarURL);
		Enumeration<URL> resources;

		try {
			// Each plugin .jar file has to contain a resource named "plugin"
			// which should contain the name of the main plugin class.
			resources = classLoader.getResources("plugin");
		} catch (IOException e) {
			LOGGER.error("Can't load plugin resources", e);
			return;
		}

		while (resources.hasMoreElements()) {
			URL url = resources.nextElement();

			try {
				char[] name;
				try (InputStreamReader in = new InputStreamReader(url.openStream())) {
					name = new char[512];
					in.read(name);
				}
				String pluginMainClassName = new String(name).trim();

				LOGGER.info("Found plugin: " + pluginMainClassName);

				if (download) {
					// Only purge code when downloading!
					purgeCode(pluginMainClassName, newURL);
				}

				// Try to load the class based on the main class name
				Class<?> clazz = classLoader.loadClass(pluginMainClassName);
				registerListenerClass(clazz);

				if (download) {
					downloadedListenerClasses.add(clazz);
				}
			} catch (Exception | NoClassDefFoundError e) {
				LOGGER.error("Error loading plugin", e);
			}
		}
	}

	private static void purgeCode(String mainClass, URL newUrl) {
		Class<?> clazz1 = null;

		for (Class<?> clazz : externalListenerClasses) {
			if (mainClass.equals(clazz.getCanonicalName())) {
				clazz1 = clazz;
				break;
			}
		}

		if (clazz1 == null) {
			return;
		}

		externalListenerClasses.remove(clazz1);
		ExternalListener remove = null;
		for (ExternalListener list : externalListeners ) {
			if (list.getClass().equals(clazz1)) {
				remove = list;
				break;
			}
		}

		ArrayList<RendererConfiguration> renders = RendererConfiguration.getAllRendererConfigurations();

		for (RendererConfiguration r : renders) {
			RootFolder rf = r.getRootFolder();
			rf.reset();
		}

		if (remove != null) {
			externalListeners.remove(remove);
			remove.shutdown();
			LooksFrame frame = (LooksFrame) PMS.get().getFrame();
			frame.getPt().removePlugin(remove);
		}

		for (int i = 0; i < 3; i++) {
			System.gc();
		}

		URLClassLoader cl = (URLClassLoader) clazz1.getClassLoader();
		URL[] urls = cl.getURLs();
		for (int i = 0; i < urls.length; i++) {
			URL url = urls[i];
			String mainClass1 = getMainClass(url);

			if (mainClass1 == null || !mainClass.equals(mainClass1)) {
				continue;
			}

			File f = url2file(url);
			File f1 = url2file(newUrl);

			if (f1 == null || f ==null) {
				continue;
			}

			if (!f1.getName().equals(f.getName())) {
				addToPurgeFile(f);
			}
		}
	}

	private static File url2file(URL url) {
		File f;

		try {
			f = new File(url.toURI());
		} catch(URISyntaxException e) {
			f = new File(url.getPath());
		}

		return f;
	}

	private static void addToPurgeFile(File f) {
		try {
			try (FileWriter out = new FileWriter("purge", true)) {
				out.write(f.getAbsolutePath() + "\r\n");
				out.flush();
			}
		} catch (Exception e) {
			LOGGER.debug("purge file error " + e);
		}
	}

	private static void purgeFiles() {
		File purge = new File("purge");
		String action = configuration.getPluginPurgeAction();

		if (action.equalsIgnoreCase("none")) {
			purge.delete();
			return;
		}

		try {
			try (FileInputStream fis = new FileInputStream(purge)) {
				BufferedReader in = new BufferedReader(new InputStreamReader(fis)); 
				String line;

				while ((line = in.readLine()) != null) {
					File f = new File(line);

					if (action.equalsIgnoreCase("delete")) {
						f.delete();
					} else if(action.equalsIgnoreCase("backup")) {
						FileUtils.moveFileToDirectory(f, new File("backup"), true);
						f.delete();
					}
				}
			}
		} catch (Exception e) { }
		purge.delete();
	}

	/**
	 * This method scans the plugins directory for ".jar" files and processes
	 * each file that is found. First, a resource named "plugin" is extracted
	 * from the jar file. Its contents determine the name of the main plugin
	 * class. This main plugin class is then loaded and an instance is created
	 * and registered for later use.
	 */
	public static void lookup() {
		// Start by purging files
		purgeFiles();
		File pluginDirectory = new File(configuration.getPluginDirectory());
		LOGGER.info("Searching for plugins in " + pluginDirectory.getAbsolutePath());

		if (!pluginDirectory.exists()) {
			LOGGER.warn("Plugin directory doesn't exist: " + pluginDirectory);
			return;
		}

		if (!pluginDirectory.isDirectory()) {
			LOGGER.warn("Plugin directory is not a directory: " + pluginDirectory);
			return;
		}

		if (!pluginDirectory.canRead()) {
			LOGGER.warn("Plugin directory is not readable: " + pluginDirectory);
			return;
		}

		// Find all .jar files in the plugin directory
		File[] jarFiles = pluginDirectory.listFiles(
			new FileFilter() {
				@Override
				public boolean accept(File file) {
					return file.isFile() && file.getName().toLowerCase().endsWith(".jar");
				}
			}
		);

		int nJars = (jarFiles == null) ? 0 : jarFiles.length;

		if (nJars == 0) {
			LOGGER.info("No plugins found");
			return;
		}

		// To load a .jar file the filename needs to converted to a file URL
		List<URL> jarURLList = new ArrayList<>();

		for (int i = 0; i < nJars; ++i) {
			try {
				jarURLList.add(jarFiles[i].toURI().toURL());
			} catch (MalformedURLException e) {
				LOGGER.error("Can't convert file path " + jarFiles[i] + " to URL", e);
			}
		}

		URL[] jarURLs = new URL[jarURLList.size()];
		jarURLList.toArray(jarURLs);

		// Load the jars
		loadJARs(jarURLs, false);

		// Instantiate the early external listeners immediately.
		instantiateEarlyListeners();
	}

	/**
	 * This method instantiates the external listeners that need to be
	 * instantiated immediately so they can influence the PMS initialization
	 * process.
	 * <p>
	 * Not all external listeners are instantiated immediately to avoid
	 * premature initialization where other parts of PMS have not been
	 * initialized yet. Those listeners are instantiated at a later time by
	 * {@link #instantiateLateListeners()}.
	 */
	private static void instantiateEarlyListeners() {
		for (Class<?> clazz: externalListenerClasses) {
			// Skip the classes that should not be instantiated at this
			// time but rather at a later time.
			if (!AdditionalFolderAtRoot.class.isAssignableFrom(clazz) && !AdditionalFoldersAtRoot.class.isAssignableFrom(clazz)) {
				try {
					// Create a new instance of the plugin class and store it
					ExternalListener instance = (ExternalListener) clazz.newInstance();
					registerListener(instance);
				} catch (InstantiationException | IllegalAccessException e) {
					LOGGER.error("Error instantiating plugin", e);
				}
			}
		}
	}

	/**
	 * This method instantiates the external listeners whose class has not yet
	 * been instantiated by {@link #instantiateEarlyListeners()}.
	 */
	public static void instantiateLateListeners() {
		for (Class<?> clazz: externalListenerClasses) {
			// Only AdditionalFolderAtRoot and AdditionalFoldersAtRoot
			// classes have been skipped by lookup().
			if (AdditionalFolderAtRoot.class.isAssignableFrom(clazz) || AdditionalFoldersAtRoot.class.isAssignableFrom(clazz)) {
				try {
					// Create a new instance of the plugin class and store it
					ExternalListener instance = (ExternalListener) clazz.newInstance();
					registerListener(instance);
				} catch (InstantiationException | IllegalAccessException e) {
					LOGGER.error("Error instantiating plugin", e);
				}
			}
		}

		allDone = true;
	}

	private static void postInstall(Class<?> clazz) {
		Method postInstall;
		try {
			postInstall = clazz.getDeclaredMethod("postInstall", null);

			if (Modifier.isStatic(postInstall.getModifiers())) {
				postInstall.invoke(null, null);
			}
		}

		// Ignore all errors
		catch (SecurityException | NoSuchMethodException | IllegalArgumentException | IllegalAccessException | InvocationTargetException e) {
		}
	}

	private static void doUpdate(JLabel update, String text) {
		if (update == null) {
			return;
		}

		update.setText(text);
	}

	public static void instantiateDownloaded(JLabel update) {
		// These are found in the downloadedListenerClasses list
		for (Class<?> clazz: downloadedListenerClasses) {
			ExternalListener instance;

			try {
				doUpdate(update, Messages.getString("NetworkTab.48") + " " + clazz.getSimpleName());
				postInstall(clazz);
				LOGGER.debug("do inst of " + clazz.getSimpleName());
				instance = (ExternalListener) clazz.newInstance();
				doUpdate(update,instance.name() + " " + Messages.getString("NetworkTab.49"));
				registerListener(instance);

				if (PMS.get().getFrame() instanceof LooksFrame) {
					LooksFrame frame = (LooksFrame) PMS.get().getFrame();

					if (!frame.getPt().appendPlugin(instance)) {
						LOGGER.warn("Plugin limit of 30 has been reached");
					}
				}
			} catch (InstantiationException | IllegalAccessException e) {
				LOGGER.error("Error instantiating plugin", e);
			}
		}

		downloadedListenerClasses.clear();
	}

	public static boolean localPluginsInstalled() {
		return allDone;
	}
<<<<<<< HEAD
	
	private static boolean quoted(String s) {
		return s.startsWith("\"") && s.endsWith("\""); 
	}
	
=======

>>>>>>> 5c9bf735
	public static URLResult resolveURL(String url) {
		for (ExternalListener list : getExternalListeners()) {
			if (list instanceof URLResolver) {
				URLResult res = ((URLResolver)list).urlResolve(url);
<<<<<<< HEAD
				if (res == null) {
					// take another resolver this is crap
					continue;
				}
				if (res.args != null && res.args.size() > 0) {
					// we got args...
					// so return what we got
					return res;
				}
				if (StringUtils.isEmpty(res.url)) {
					// take another resolver this is crap
					continue;
				}
				String cmp = url;
				if (quoted(res.url)) {
					// the url has been quoted by the 
					// resolver. If the orignal url was unquoted quote it
					if (!quoted(url)) {
						cmp = "\"" + url + "\"";
					}
				}
				if (cmp.equals(res.url)) {
					// If the resolver returned the same url we already had
					// (+ some quotes) we look for a better one
					continue;
				}
				if (!quoted(res.url)) {
					// just to make sure....
					res.url = "\"" + res.url + "\"";
=======
				if (res.url != null) {
					return res;
>>>>>>> 5c9bf735
				}
				return res;
			}
		}
		return null;
	}
}<|MERGE_RESOLUTION|>--- conflicted
+++ resolved
@@ -494,20 +494,15 @@
 	public static boolean localPluginsInstalled() {
 		return allDone;
 	}
-<<<<<<< HEAD
-	
+
 	private static boolean quoted(String s) {
 		return s.startsWith("\"") && s.endsWith("\""); 
 	}
 	
-=======
-
->>>>>>> 5c9bf735
 	public static URLResult resolveURL(String url) {
 		for (ExternalListener list : getExternalListeners()) {
 			if (list instanceof URLResolver) {
 				URLResult res = ((URLResolver)list).urlResolve(url);
-<<<<<<< HEAD
 				if (res == null) {
 					// take another resolver this is crap
 					continue;
@@ -537,10 +532,6 @@
 				if (!quoted(res.url)) {
 					// just to make sure....
 					res.url = "\"" + res.url + "\"";
-=======
-				if (res.url != null) {
-					return res;
->>>>>>> 5c9bf735
 				}
 				return res;
 			}
