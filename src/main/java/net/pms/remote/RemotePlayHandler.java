--- conflicted
+++ resolved
@@ -153,81 +153,11 @@
 				) {
 					vars.put("src", true);
 				}
-<<<<<<< HEAD
 			} else {
 				vars.put("width", renderer.getVideoWidth());
 				vars.put("height", renderer.getVideoHeight());
 			}
 		}
-=======
-			sb.append("</head>").append(CRLF);
-			sb.append("<body id=\"ContentPage\">").append(CRLF);
-				sb.append("<div id=\"Container\">").append(CRLF);
-					sb.append("<div id=\"Menu\">").append(CRLF);
-						sb.append("<a href=\"/browse/0\" id=\"HomeButton\"></a>").append(CRLF);
-					sb.append("</div>").append(CRLF);
-					sb.append("<div id=\"VideoContainer\">").append(CRLF);
-					// for video this gives just an empty line
-					sb.append(coverImage).append(CRLF);
-					if (r.getFormat().isImage()) {
-						// do this like this to simplify the code
-						// skip all player crap since img tag works well
-						int delay = configuration.getWebImgSlideDelay() * 1000;
-						if (delay > 0 && configuration.getWebAutoCont(r.getFormat())) {
-							sb.append("<script>").append(CRLF);
-							sb.append("setTimeout(\"").append(nxtJs).append("\",").append(delay).append(");").append(CRLF);
-							sb.append("</script>").append(CRLF);
-						}
-						endPage(sb);
-						return sb.toString();
-					}
-
-					if (flowplayer) {
-						//sb.append("<div class=\"flowplayer no-time no-volume no-mute\" data-ratio=\"0.5625\" data-embed=\"false\" data-flashfit=\"true\">").append(CRLF);
-						sb.append("<div class=\"player\">").append(CRLF);
-					}
-					sb.append("<").append(mediaType);
-					if (flowplayer) {
-						sb.append(" controls").append(auto).append(CRLF);
-						if (
-							RemoteUtil.directmime(mime) &&
-							!transMp4(mime, r.getMedia()) &&
-							!r.isResume()
-						) {
-							sb.append("<source src=\"/media/").append(id1).append("\" type=\"").append(mime).append("\">").append(CRLF);
-						}
-						sb.append("<source src=\"/fmedia/").append(id1).append("\" type=\"video/flash\">");
-					} else {
-						sb.append(" id=\"player\" width=\"720\" height=\"404\" controls").append(auto).append(CRLF);
-						sb.append("<source src=\"/media/").append(id1).append("\" type=\"").append(mime).append("\">");
-					}
-					sb.append(CRLF);
-
-					if (flowplayer) {
-						PmsConfiguration configuration = PMS.getConfiguration();
-						boolean isFFmpegFontConfig = configuration.isFFmpegFontConfig();
-						if (isFFmpegFontConfig) { // do not apply fontconfig to flowplayer subs
-							configuration.setFFmpegFontConfig(false);
-						}
-
-						OutputParams p = new OutputParams(configuration);
-						Player.setAudioAndSubs(r.getName(), r.getMedia(), p);
-						if (p.sid !=null && p.sid.getType().isText()) {
-							try {
-								File subFile = SubtitleUtils.getSubtitles(r, r.getMedia(), p, configuration, SubtitleType.WEBVTT);
-								LOGGER.debug("subFile " + subFile);
-								if (subFile != null) {
-									sb.append("<track src=\"/subs/").append(subFile.getAbsolutePath()).append("\">");
-								}
-							} catch (Exception e) {
-								LOGGER.debug("error when doing sub file " + e);
-							}
-						}
-						
-						configuration.setFFmpegFontConfig(isFFmpegFontConfig); // return back original fontconfig value
-					}
-					sb.append("</").append(mediaType).append(">").append(CRLF);
->>>>>>> e24bf1c5
 
 		if (isVideo && configuration.getWebSubs()) {
 			// only if subs are requested as <track> tags
@@ -241,7 +171,7 @@
 			Player.setAudioAndSubs(r.getName(), r.getMedia(), p);
 			if (p.sid != null && p.sid.getType().isText()) {
 				try {
-					File subFile = FFMpegVideo.getSubtitles(r, r.getMedia(), p, configuration, SubtitleType.WEBVTT);
+					File subFile = SubtitleUtils.getSubtitles(r, r.getMedia(), p, configuration, SubtitleType.WEBVTT);
 					LOGGER.debug("subFile " + subFile);
 					if (subFile != null) {
 						vars.put("sub", parent.getResources().add(subFile));
