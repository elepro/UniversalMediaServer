--- conflicted
+++ resolved
@@ -1494,11 +1494,7 @@
 				d.dispose();
 				headless = Boolean.valueOf(false);
 			} catch (NoClassDefFoundError | HeadlessException | InternalError e) {
-<<<<<<< HEAD
-				headless = new Boolean(true);
-=======
 				headless = Boolean.valueOf(true);
->>>>>>> 054f0156
 			}
 		}
 		return headless.booleanValue();
