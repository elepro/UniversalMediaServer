/*
 * PS3 Media Server, for streaming any medias to your PS3.
 * Copyright (C) 2008  A.Brochard
 *
 * This program is free software; you can redistribute it and/or
 * modify it under the terms of the GNU General Public License
 * as published by the Free Software Foundation; version 2
 * of the License only.
 *
 * This program is distributed in the hope that it will be useful,
 * but WITHOUT ANY WARRANTY; without even the implied warranty of
 * MERCHANTABILITY or FITNESS FOR A PARTICULAR PURPOSE.  See the
 * GNU General Public License for more details.
 *
 * You should have received a copy of the GNU General Public License
 * along with this program; if not, write to the Free Software
 * Foundation, Inc., 51 Franklin Street, Fifth Floor, Boston, MA  02110-1301, USA.
 */
package net.pms.dlna;

import com.sun.jna.Platform;
import java.awt.Component;
import java.io.File;
import java.sql.*;
import java.util.ArrayList;
import javax.swing.JOptionPane;
import javax.swing.SwingUtilities;
import net.pms.Messages;
import net.pms.PMS;
import net.pms.configuration.FormatConfiguration;
import net.pms.configuration.PmsConfiguration;
import net.pms.formats.Format;
import net.pms.formats.v2.SubtitleType;
import org.apache.commons.io.FileUtils;
import static org.apache.commons.lang3.StringUtils.*;
import org.h2.engine.Constants;
import org.h2.jdbcx.JdbcConnectionPool;
import org.h2.jdbcx.JdbcDataSource;
import org.slf4j.Logger;
import org.slf4j.LoggerFactory;

/**
 * This class provides methods for creating and maintaining the database where
 * media information is stored. Scanning media and interpreting the data is
 * intensive, so the database is used to cache scanned information to be reused
 * later.
 */
public class DLNAMediaDatabase implements Runnable {
	private static final Logger LOGGER = LoggerFactory.getLogger(DLNAMediaDatabase.class);
	private static final PmsConfiguration configuration = PMS.getConfiguration();

	private String url;
	private String dbDir;
	private String dbName;
	public static final String NONAME = "###";
	private Thread scanner;
	private JdbcConnectionPool cp;
	private int dbCount;

	/**
	 * The database version should be incremented when we change anything to
	 * do with the database since the last released version.
	 */
	private final String latestVersion = "5";

	// Database column sizes
	private final int SIZE_CODECV = 32;
	private final int SIZE_FRAMERATE = 32;
	private final int SIZE_ASPECTRATIO_DVDISO = 32;
	private final int SIZE_ASPECTRATIO_CONTAINER = 5;
	private final int SIZE_ASPECTRATIO_VIDEOTRACK = 5;
	private final int SIZE_AVC_LEVEL = 3;
	private final int SIZE_CONTAINER = 32;
	private final int SIZE_MATRIX_COEFFICIENTS = 16;
	private final int SIZE_MODEL = 128;
	private final int SIZE_MUXINGMODE = 32;
	private final int SIZE_FRAMERATE_MODE = 16;
	private final int SIZE_STEREOSCOPY = 255;
	private final int SIZE_LANG = 3;
	private final int SIZE_TITLE = 255;
	private final int SIZE_SAMPLEFREQ = 16;
	private final int SIZE_CODECA = 32;
	private final int SIZE_ALBUM = 255;
	private final int SIZE_ARTIST = 255;
	private final int SIZE_SONGNAME = 255;
	private final int SIZE_GENRE = 64;

	public DLNAMediaDatabase(String name) {
		dbName = name;
		dbDir = new File(Platform.isWindows() ? configuration.getProfileDirectory() : null, "database").getAbsolutePath();
		url = Constants.START_URL + dbDir + File.separator + dbName;
		LOGGER.debug("Using database URL: " + url);
		LOGGER.info("Using database located at: " + dbDir);

		try {
			Class.forName("org.h2.Driver");
		} catch (ClassNotFoundException e) {
			LOGGER.error(null, e);
		}

		JdbcDataSource ds = new JdbcDataSource();
		ds.setURL(url);
		ds.setUser("sa");
		ds.setPassword("");
		cp = JdbcConnectionPool.create(ds);
	}

	/**
	 * Gets the name of the database file
	 *
	 * @return The filename
	 */
	public String getDatabaseFilename() {
		if (dbName == null || dbDir == null) {
			return null;
		} else {
			return dbDir + File.separator + dbName;
		}
	}

	/**
	 * Gets a new connection from the connection pool if one is available. If
	 * not waits for a free slot until timeout.<br>
	 * <br>
	 * <strong>Important: Every connection must be closed after use</strong>
	 *
	 * @return the new connection
	 * @throws SQLException
	 */
	public Connection getConnection() throws SQLException {
		return cp.getConnection();
	}

	public void init(boolean force) {
		dbCount = -1;
		String version = null;
		Connection conn = null;
		ResultSet rs = null;
		Statement stmt = null;

		try {
			conn = getConnection();
		} catch (SQLException se) {
			final File dbFile = new File(dbDir + File.separator + dbName + ".data.db");
			final File dbDirectory = new File(dbDir);
			if (dbFile.exists() || (se.getErrorCode() == 90048)) { // Cache is corrupt or a wrong version, so delete it
				FileUtils.deleteQuietly(dbDirectory);
				if (!dbDirectory.exists()) {
					LOGGER.info("The database has been deleted because it was corrupt or had the wrong version");
				} else {
					if (!net.pms.PMS.isHeadless()) {
						JOptionPane.showMessageDialog(
							SwingUtilities.getWindowAncestor((Component) PMS.get().getFrame()),
							String.format(Messages.getString("DLNAMediaDatabase.5"), dbDir),
							Messages.getString("Dialog.Error"),
							JOptionPane.ERROR_MESSAGE);
					}
					LOGGER.error("Damaged cache can't be deleted. Stop the program and delete the folder \"" + dbDir + "\" manually");
					PMS.get().getRootFolder(null).stopScan();
					configuration.setUseCache(false);
					return;
				}
			} else {
<<<<<<< HEAD
				LOGGER.error("Database connection error: " + se.getMessage());
				LOGGER.trace("", se);
=======
				LOGGER.error("Cache connection error: " + se.getMessage());
				PMS.get().getRootFolder(null).stopScan();
>>>>>>> 399fa635
				configuration.setUseCache(false);
				return;
			}
		} finally {
			close(conn);
		}

		try {
			conn = getConnection();

			stmt = conn.createStatement();
			rs = stmt.executeQuery("SELECT count(*) FROM FILES");
			if (rs.next()) {
				dbCount = rs.getInt(1);
			}
			rs.close();
			stmt.close();

			stmt = conn.createStatement();
			rs = stmt.executeQuery("SELECT VALUE FROM METADATA WHERE KEY = 'VERSION'");
			if (rs.next()) {
				version = rs.getString(1);
			}
		} catch (SQLException se) {
			if (se.getErrorCode() != 42102) { // Don't log exception "Table "FILES" not found" which will be corrected in following step
				LOGGER.error(null, se);
			}
		} finally {
			close(rs);
			close(stmt);
			close(conn);
		}

		// Recreate database if it is not the latest version.
		boolean force_reinit = !latestVersion.equals(version);
		if (force || dbCount == -1 || force_reinit) {
			LOGGER.debug("Database will be (re)initialized");
			try {
				conn = getConnection();
				executeUpdate(conn, "DROP TABLE FILES");
				executeUpdate(conn, "DROP TABLE METADATA");
				executeUpdate(conn, "DROP TABLE REGEXP_RULES");
				executeUpdate(conn, "DROP TABLE AUDIOTRACKS");
				executeUpdate(conn, "DROP TABLE SUBTRACKS");
			} catch (SQLException se) {
				if (se.getErrorCode() != 42102) { // Don't log exception "Table "FILES" not found" which will be corrected in following step
					LOGGER.error(null, se);
				}
			}
			try {
				StringBuilder sb = new StringBuilder();
				sb.append("CREATE TABLE FILES (");
				sb.append("  ID                      INT AUTO_INCREMENT");
				sb.append(", FILENAME                VARCHAR2(1024)   NOT NULL");
				sb.append(", MODIFIED                TIMESTAMP        NOT NULL");
				sb.append(", TYPE                    INT");
				sb.append(", DURATION                DOUBLE");
				sb.append(", BITRATE                 INT");
				sb.append(", WIDTH                   INT");
				sb.append(", HEIGHT                  INT");
				sb.append(", SIZE                    NUMERIC");
				sb.append(", CODECV                  VARCHAR2(").append(SIZE_CODECV).append(")");
				sb.append(", FRAMERATE               VARCHAR2(").append(SIZE_FRAMERATE).append(")");
				sb.append(", ASPECT                  VARCHAR2(").append(SIZE_ASPECTRATIO_DVDISO).append(")");
				sb.append(", ASPECTRATIOCONTAINER    VARCHAR2(").append(SIZE_ASPECTRATIO_CONTAINER).append(")");
				sb.append(", ASPECTRATIOVIDEOTRACK   VARCHAR2(").append(SIZE_ASPECTRATIO_VIDEOTRACK).append(")");
				sb.append(", REFRAMES                TINYINT");
				sb.append(", AVCLEVEL                VARCHAR2(").append(SIZE_AVC_LEVEL).append(")");
				sb.append(", BITSPERPIXEL            INT");
				sb.append(", THUMB                   BINARY");
				sb.append(", CONTAINER               VARCHAR2(").append(SIZE_CONTAINER).append(")");
				sb.append(", MODEL                   VARCHAR2(").append(SIZE_MODEL).append(")");
				sb.append(", EXPOSURE                INT");
				sb.append(", ORIENTATION             INT");
				sb.append(", ISO                     INT");
				sb.append(", MUXINGMODE              VARCHAR2(").append(SIZE_MUXINGMODE).append(")");
				sb.append(", FRAMERATEMODE           VARCHAR2(").append(SIZE_FRAMERATE_MODE).append(")");
				sb.append(", STEREOSCOPY             VARCHAR2(").append(SIZE_STEREOSCOPY).append(")");
				sb.append(", MATRIXCOEFFICIENTS      VARCHAR2(").append(SIZE_MATRIX_COEFFICIENTS).append(")");
				sb.append(", EMBEDDEDFONTEXISTS      BIT              NOT NULL");
				sb.append(", TITLECONTAINER          VARCHAR2(").append(SIZE_TITLE).append(")");
				sb.append(", TITLEVIDEOTRACK         VARCHAR2(").append(SIZE_TITLE).append(")");
				sb.append(", VIDEOTRACKCOUNT         INT");
				sb.append(", IMAGECOUNT              INT");
				sb.append(", constraint PK1 primary key (FILENAME, MODIFIED, ID))");
				executeUpdate(conn, sb.toString());
				sb = new StringBuilder();
				sb.append("CREATE TABLE AUDIOTRACKS (");
				sb.append("  FILEID            INT              NOT NULL");
				sb.append(", ID                INT              NOT NULL");
				sb.append(", LANG              VARCHAR2(").append(SIZE_LANG).append(")");
				sb.append(", TITLE             VARCHAR2(").append(SIZE_TITLE).append(")");
				sb.append(", NRAUDIOCHANNELS   NUMERIC");
				sb.append(", SAMPLEFREQ        VARCHAR2(").append(SIZE_SAMPLEFREQ).append(")");
				sb.append(", CODECA            VARCHAR2(").append(SIZE_CODECA).append(")");
				sb.append(", BITSPERSAMPLE     INT");
				sb.append(", ALBUM             VARCHAR2(").append(SIZE_ALBUM).append(")");
				sb.append(", ARTIST            VARCHAR2(").append(SIZE_ARTIST).append(")");
				sb.append(", SONGNAME          VARCHAR2(").append(SIZE_SONGNAME).append(")");
				sb.append(", GENRE             VARCHAR2(").append(SIZE_GENRE).append(")");
				sb.append(", YEAR              INT");
				sb.append(", TRACK             INT");
				sb.append(", DELAY             INT");
				sb.append(", MUXINGMODE        VARCHAR2(").append(SIZE_MUXINGMODE).append(")");
				sb.append(", BITRATE           INT");
				sb.append(", constraint PKAUDIO primary key (FILEID, ID))");
				executeUpdate(conn, sb.toString());
				sb = new StringBuilder();
				sb.append("CREATE TABLE SUBTRACKS (");
				sb.append("  FILEID   INT              NOT NULL");
				sb.append(", ID       INT              NOT NULL");
				sb.append(", LANG     VARCHAR2(").append(SIZE_LANG).append(")");
				sb.append(", TITLE    VARCHAR2(").append(SIZE_TITLE).append(")");
				sb.append(", TYPE     INT");
				sb.append(", constraint PKSUB primary key (FILEID, ID))");

				executeUpdate(conn, sb.toString());
				executeUpdate(conn, "CREATE TABLE METADATA (KEY VARCHAR2(255) NOT NULL, VALUE VARCHAR2(255) NOT NULL)");
				executeUpdate(conn, "INSERT INTO METADATA VALUES ('VERSION', '" + latestVersion + "')");
				executeUpdate(conn, "CREATE INDEX IDXARTIST on AUDIOTRACKS (ARTIST asc);");
				executeUpdate(conn, "CREATE INDEX IDXALBUM on AUDIOTRACKS (ALBUM asc);");
				executeUpdate(conn, "CREATE INDEX IDXGENRE on AUDIOTRACKS (GENRE asc);");
				executeUpdate(conn, "CREATE INDEX IDXYEAR on AUDIOTRACKS (YEAR asc);");
				executeUpdate(conn, "CREATE TABLE REGEXP_RULES ( ID VARCHAR2(255) PRIMARY KEY, RULE VARCHAR2(255), ORDR NUMERIC);");
				executeUpdate(conn, "INSERT INTO REGEXP_RULES VALUES ( '###', '(?i)^\\W.+', 0 );");
				executeUpdate(conn, "INSERT INTO REGEXP_RULES VALUES ( '0-9', '(?i)^\\d.+', 1 );");

				// Retrieve the alphabet property value and split it
				String[] chars = Messages.getString("DLNAMediaDatabase.1").split(",");

				for (int i = 0; i < chars.length; i++) {
					// Create regexp rules for characters with a sort order based on the property value
					executeUpdate(conn, "INSERT INTO REGEXP_RULES VALUES ( '" + chars[i] + "', '(?i)^" + chars[i] + ".+', " + (i + 2) + " );");
				}

				LOGGER.debug("Database initialized");
			} catch (SQLException se) {
				LOGGER.info("Error in table creation: " + se.getMessage());
			} finally {
				close(conn);
			}
		} else {
			LOGGER.debug("Database file count: " + dbCount);
			LOGGER.debug("Database version: " + latestVersion);
		}
	}

	private void executeUpdate(Connection conn, String sql) throws SQLException {
		if (conn != null) {
			try (Statement stmt = conn.createStatement()) {
				stmt.executeUpdate(sql);
			}
		}
	}

	public boolean isDataExists(String name, long modified) {
		boolean found = false;
		Connection conn = null;
		ResultSet rs = null;
		PreparedStatement stmt = null;
		try {
			conn = getConnection();
			stmt = conn.prepareStatement("SELECT * FROM FILES WHERE FILENAME = ? AND MODIFIED = ?");
			stmt.setString(1, name);
			stmt.setTimestamp(2, new Timestamp(modified));
			rs = stmt.executeQuery();
			while (rs.next()) {
				found = true;
			}
		} catch (SQLException se) {
			LOGGER.error(null, se);
			return false;
		} finally {
			close(rs);
			close(stmt);
			close(conn);
		}
		return found;
	}

	public ArrayList<DLNAMediaInfo> getData(String name, long modified) {
		ArrayList<DLNAMediaInfo> list = new ArrayList<>();
		Connection conn = null;
		ResultSet rs = null;
		PreparedStatement stmt = null;
		try {
			conn = getConnection();
			stmt = conn.prepareStatement("SELECT * FROM FILES WHERE FILENAME = ? AND MODIFIED = ?");
			stmt.setString(1, name);
			stmt.setTimestamp(2, new Timestamp(modified));
			rs = stmt.executeQuery();
			while (rs.next()) {
				DLNAMediaInfo media = new DLNAMediaInfo();
				int id = rs.getInt("ID");
				media.setDuration(toDouble(rs, "DURATION"));
				media.setBitrate(rs.getInt("BITRATE"));
				media.setWidth(rs.getInt("WIDTH"));
				media.setHeight(rs.getInt("HEIGHT"));
				media.setSize(rs.getLong("SIZE"));
				media.setCodecV(rs.getString("CODECV"));
				media.setFrameRate(rs.getString("FRAMERATE"));
				media.setAspectRatioDvdIso(rs.getString("ASPECT"));
				media.setAspectRatioContainer(rs.getString("ASPECTRATIOCONTAINER"));
				media.setAspectRatioVideoTrack(rs.getString("ASPECTRATIOVIDEOTRACK"));
				media.setReferenceFrameCount(rs.getByte("REFRAMES"));
				media.setAvcLevel(rs.getString("AVCLEVEL"));
				media.setBitsPerPixel(rs.getInt("BITSPERPIXEL"));
				media.setThumb(rs.getBytes("THUMB"));
				media.setContainer(rs.getString("CONTAINER"));
				media.setModel(rs.getString("MODEL"));
				if (media.getModel() != null && !FormatConfiguration.JPG.equals(media.getContainer())) {
					media.setExtrasAsString(media.getModel());
				}
				media.setExposure(rs.getInt("EXPOSURE"));
				media.setOrientation(rs.getInt("ORIENTATION"));
				media.setIso(rs.getInt("ISO"));
				media.setMuxingMode(rs.getString("MUXINGMODE"));
				media.setFrameRateMode(rs.getString("FRAMERATEMODE"));
				media.setStereoscopy(rs.getString("STEREOSCOPY"));
				media.setMatrixCoefficients(rs.getString("MATRIXCOEFFICIENTS"));
				media.setEmbeddedFontExists(rs.getBoolean("EMBEDDEDFONTEXISTS"));
				media.setFileTitleFromMetadata(rs.getString("TITLECONTAINER"));
				media.setVideoTrackTitleFromMetadata(rs.getString("TITLEVIDEOTRACK"));
				media.setVideoTrackCount(rs.getInt("VIDEOTRACKCOUNT"));
				media.setImageCount(rs.getInt("IMAGECOUNT"));
				media.setMediaparsed(true);
				ResultSet subrs;
				try (PreparedStatement audios = conn.prepareStatement("SELECT * FROM AUDIOTRACKS WHERE FILEID = ?")) {
					audios.setInt(1, id);
					subrs = audios.executeQuery();
					while (subrs.next()) {
						DLNAMediaAudio audio = new DLNAMediaAudio();
						audio.setId(subrs.getInt("ID"));
						audio.setLang(subrs.getString("LANG"));
						audio.setAudioTrackTitleFromMetadata(subrs.getString("TITLE"));
						audio.getAudioProperties().setNumberOfChannels(subrs.getInt("NRAUDIOCHANNELS"));
						audio.setSampleFrequency(subrs.getString("SAMPLEFREQ"));
						audio.setCodecA(subrs.getString("CODECA"));
						audio.setBitsperSample(subrs.getInt("BITSPERSAMPLE"));
						audio.setAlbum(subrs.getString("ALBUM"));
						audio.setArtist(subrs.getString("ARTIST"));
						audio.setSongname(subrs.getString("SONGNAME"));
						audio.setGenre(subrs.getString("GENRE"));
						audio.setYear(subrs.getInt("YEAR"));
						audio.setTrack(subrs.getInt("TRACK"));
						audio.getAudioProperties().setAudioDelay(subrs.getInt("DELAY"));
						audio.setMuxingModeAudio(subrs.getString("MUXINGMODE"));
						audio.setBitRate(subrs.getInt("BITRATE"));
						media.getAudioTracksList().add(audio);
					}
					subrs.close();
				}
				try (PreparedStatement subs = conn.prepareStatement("SELECT * FROM SUBTRACKS WHERE FILEID = ?")) {
					subs.setInt(1, id);
					subrs = subs.executeQuery();
					while (subrs.next()) {
						DLNAMediaSubtitle sub = new DLNAMediaSubtitle();
						sub.setId(subrs.getInt("ID"));
						sub.setLang(subrs.getString("LANG"));
						sub.setSubtitlesTrackTitleFromMetadata(subrs.getString("TITLE"));
						sub.setType(SubtitleType.valueOfStableIndex(subrs.getInt("TYPE")));
						media.getSubtitleTracksList().add(sub);
					}
					subrs.close();
				}

				list.add(media);
			}
		} catch (SQLException se) {
			LOGGER.error(null, se);
			return null;
		} finally {
			close(rs);
			close(stmt);
			close(conn);
		}
		return list;
	}

	private Double toDouble(ResultSet rs, String column) throws SQLException {
		Object obj = rs.getObject(column);
		if (obj instanceof Double) {
			return (Double) obj;
		}
		return null;
	}

	public synchronized void insertData(String name, long modified, int type, DLNAMediaInfo media) {
		Connection conn = null;
		PreparedStatement ps = null;
		try {
			conn = getConnection();
			ps = conn.prepareStatement(
				"INSERT INTO FILES(FILENAME, MODIFIED, TYPE, DURATION, BITRATE, WIDTH, HEIGHT, SIZE, CODECV, "+
				"FRAMERATE, ASPECT, ASPECTRATIOCONTAINER, ASPECTRATIOVIDEOTRACK, REFRAMES, AVCLEVEL, BITSPERPIXEL, "+
				"THUMB, CONTAINER, MODEL, EXPOSURE, ORIENTATION, ISO, MUXINGMODE, FRAMERATEMODE, STEREOSCOPY, "+
				"MATRIXCOEFFICIENTS, EMBEDDEDFONTEXISTS, TITLECONTAINER, TITLEVIDEOTRACK, VIDEOTRACKCOUNT, IMAGECOUNT) VALUES "+
				"(?, ?, ?, ?, ?, ?, ?, ?, ?, ?, ?, ?, ?, ?, ?, ?, ?, ?, ?, ?, ?, ?, ?, ?, ?, ?, ?, ?, ?, ?, ?)");
			ps.setString(1, name);
			ps.setTimestamp(2, new Timestamp(modified));
			ps.setInt(3, type);
			if (media != null) {
				if (media.getDuration() != null) {
					ps.setDouble(4, media.getDurationInSeconds());
				} else {
					ps.setNull(4, Types.DOUBLE);
				}

				int databaseBitrate = 0;
				if (type != Format.IMAGE) {
					databaseBitrate = media.getBitrate();
					if (databaseBitrate == 0) {
						LOGGER.debug("Could not parse the bitrate from: " + name);
					}
				}
				ps.setInt(5, databaseBitrate);

				ps.setInt(6, media.getWidth());
				ps.setInt(7, media.getHeight());
				ps.setLong(8, media.getSize());
				ps.setString(9, left(media.getCodecV(), SIZE_CODECV));
				ps.setString(10, left(media.getFrameRate(), SIZE_FRAMERATE));
				ps.setString(11, left(media.getAspectRatioDvdIso(), SIZE_ASPECTRATIO_DVDISO));
				ps.setString(12, left(media.getAspectRatioContainer(), SIZE_ASPECTRATIO_CONTAINER));
				ps.setString(13, left(media.getAspectRatioVideoTrack(), SIZE_ASPECTRATIO_VIDEOTRACK));
				ps.setByte(14, media.getReferenceFrameCount());
				ps.setString(15, left(media.getAvcLevel(), SIZE_AVC_LEVEL));
				ps.setInt(16, media.getBitsPerPixel());
				ps.setBytes(17, media.getThumb());
				ps.setString(18, left(media.getContainer(), SIZE_CONTAINER));
				if (media.getExtras() != null) {
					ps.setString(19, left(media.getExtrasAsString(), SIZE_MODEL));
				} else {
					ps.setString(19, left(media.getModel(), SIZE_MODEL));
				}
				ps.setInt(20, media.getExposure());
				ps.setInt(21, media.getOrientation());
				ps.setInt(22, media.getIso());
				ps.setString(23, left(media.getMuxingModeAudio(), SIZE_MUXINGMODE));
				ps.setString(24, left(media.getFrameRateMode(), SIZE_FRAMERATE_MODE));
				ps.setString(25, left(media.getStereoscopy(), SIZE_STEREOSCOPY));
				ps.setString(26, left(media.getMatrixCoefficients(), SIZE_MATRIX_COEFFICIENTS));
				ps.setBoolean(27, media.isEmbeddedFontExists());
				ps.setString(28, left(media.getFileTitleFromMetadata(), SIZE_TITLE));
				ps.setString(29, left(media.getVideoTrackTitleFromMetadata(), SIZE_TITLE));
				ps.setInt(30, media.getVideoTrackCount());
				ps.setInt(31, media.getImageCount());
			} else {
				ps.setString(4, null);
				ps.setInt(5, 0);
				ps.setInt(6, 0);
				ps.setInt(7, 0);
				ps.setLong(8, 0);
				ps.setString(9, null);
				ps.setString(10, null);
				ps.setString(11, null);
				ps.setString(12, null);
				ps.setString(13, null);
				ps.setByte(14, (byte) -1);
				ps.setString(15, null);
				ps.setInt(16, 0);
				ps.setBytes(17, null);
				ps.setString(18, null);
				ps.setString(19, null);
				ps.setInt(20, 0);
				ps.setInt(21, 0);
				ps.setInt(22, 0);
				ps.setString(23, null);
				ps.setString(24, null);
				ps.setString(25, null);
				ps.setString(26, null);
				ps.setBoolean(27, false);
				ps.setString(28, null);
				ps.setString(29, null);
				ps.setInt(30, 0);
				ps.setInt(31, 0);
			}
			ps.executeUpdate();
			int id;
			try (ResultSet rs = ps.getGeneratedKeys()) {
				id = -1;
				while (rs.next()) {
					id = rs.getInt(1);
				}
			}
			if (media != null && id > -1) {
				PreparedStatement insert = null;
				if (media.getAudioTracksList().size() > 0) {
					insert = conn.prepareStatement("INSERT INTO AUDIOTRACKS VALUES (?, ?, ?, ?, ?, ?, ?, ?, ?, ?, ?, ?, ?, ?, ?, ?, ?)");
					for (DLNAMediaAudio audio : media.getAudioTracksList()) {
						insert.clearParameters();
						insert.setInt(1, id);
						insert.setInt(2, audio.getId());
						insert.setString(3, left(audio.getLang(), SIZE_LANG));
						insert.setString(4, left(audio.getAudioTrackTitleFromMetadata(), SIZE_TITLE));
						insert.setInt(5, audio.getAudioProperties().getNumberOfChannels());
						insert.setString(6, left(audio.getSampleFrequency(), SIZE_SAMPLEFREQ));
						insert.setString(7, left(audio.getCodecA(), SIZE_CODECA));
						insert.setInt(8, audio.getBitsperSample());
						insert.setString(9, left(trimToEmpty(audio.getAlbum()), SIZE_ALBUM));
						insert.setString(10, left(trimToEmpty(audio.getArtist()), SIZE_ARTIST));
						insert.setString(11, left(trimToEmpty(audio.getSongname()), SIZE_SONGNAME));
						insert.setString(12, left(trimToEmpty(audio.getGenre()), SIZE_GENRE));
						insert.setInt(13, audio.getYear());
						insert.setInt(14, audio.getTrack());
						insert.setInt(15, audio.getAudioProperties().getAudioDelay());
						insert.setString(16, left(trimToEmpty(audio.getMuxingModeAudio()), SIZE_MUXINGMODE));
						insert.setInt(17, audio.getBitRate());

						try {
							insert.executeUpdate();
						} catch (SQLException e) {
							if (e.getErrorCode() == 23505) {
								LOGGER.debug("A duplicate key error occurred while trying to store the following file's audio information in the database: " + name);
							} else {
								LOGGER.debug("An error occurred while trying to store the following file's audio information in the database: " + name);
							}
							LOGGER.debug("The error given by jdbc was: " + e);
						}
					}
				}

				if (media.getSubtitleTracksList().size() > 0) {
					insert = conn.prepareStatement("INSERT INTO SUBTRACKS VALUES (?, ?, ?, ?, ?)");
					for (DLNAMediaSubtitle sub : media.getSubtitleTracksList()) {
						if (sub.getExternalFile() == null) { // no save of external subtitles
							insert.clearParameters();
							insert.setInt(1, id);
							insert.setInt(2, sub.getId());
							insert.setString(3, left(sub.getLang(), SIZE_LANG));
							insert.setString(4, left(sub.getSubtitlesTrackTitleFromMetadata(), SIZE_TITLE));
							insert.setInt(5, sub.getType().getStableIndex());
							try {
								insert.executeUpdate();
							} catch (SQLException e) {
								if (e.getErrorCode() == 23505) {
									LOGGER.debug("A duplicate key error occurred while trying to store the following file's subtitle information in the database: " + name);
								} else {
									LOGGER.debug("An error occurred while trying to store the following file's subtitle information in the database: " + name);
								}
								LOGGER.debug("The error given by jdbc was: " + e);
							}
						}
					}
				}

				close(insert);
			}
		} catch (SQLException se) {
			if (se.getErrorCode() == 23505) {
				LOGGER.debug("Duplicate key while inserting this entry: " + name + " into the database: " + se.getMessage());
			} else {
				LOGGER.error(null, se);
			}
		} finally {
			close(ps);
			close(conn);
		}
	}

	public synchronized void updateThumbnail(String name, long modified, int type, DLNAMediaInfo media) {
		Connection conn = null;
		PreparedStatement ps = null;
		try {
			conn = getConnection();
			ps = conn.prepareStatement("UPDATE FILES SET THUMB = ? WHERE FILENAME = ? AND MODIFIED = ?");
			ps.setString(2, name);
			ps.setTimestamp(3, new Timestamp(modified));
			if (media != null) {
				ps.setBytes(1, media.getThumb());
			} else {
				ps.setNull(1, Types.BINARY);
			}
			ps.executeUpdate();
		} catch (SQLException se) {
			if (se.getErrorCode() == 23001) {
				LOGGER.debug("Duplicate key while inserting this entry: " + name + " into the database: " + se.getMessage());
			} else {
				LOGGER.error(null, se);
			}
		} finally {
			close(ps);
			close(conn);
		}
	}

	public ArrayList<String> getStrings(String sql) {
		ArrayList<String> list = new ArrayList<>();
		Connection conn = null;
		ResultSet rs = null;
		PreparedStatement ps = null;
		try {
			conn = getConnection();
			ps = conn.prepareStatement(sql);
			rs = ps.executeQuery();
			while (rs.next()) {
				String str = rs.getString(1);
				if (isBlank(str)) {
					if (!list.contains(NONAME)) {
						list.add(NONAME);
					}
				} else if (!list.contains(str)) {
					list.add(str);
				}
			}
		} catch (SQLException se) {
			LOGGER.error(null, se);
			return null;
		} finally {
			close(rs);
			close(ps);
			close(conn);
		}
		return list;
	}

	public void cleanup() {
		Connection conn = null;
		PreparedStatement ps = null;
		ResultSet rs = null;

		try {
			conn = getConnection();
			ps = conn.prepareStatement("SELECT COUNT(*) FROM FILES");
			rs = ps.executeQuery();
			dbCount = 0;

			if (rs.next()) {
				dbCount = rs.getInt(1);
			}

			rs.close();
			ps.close();
			PMS.get().getFrame().setStatusLine(Messages.getString("DLNAMediaDatabase.2") + " 0%");
			int i = 0;
			int oldpercent = 0;

			if (dbCount > 0) {
				ps = conn.prepareStatement("SELECT FILENAME, MODIFIED, ID FROM FILES", ResultSet.TYPE_FORWARD_ONLY, ResultSet.CONCUR_UPDATABLE);
				rs = ps.executeQuery();
				while (rs.next()) {
					String filename = rs.getString("FILENAME");
					long modified = rs.getTimestamp("MODIFIED").getTime();
					File file = new File(filename);
					if (!file.exists() || file.lastModified() != modified) {
						rs.deleteRow();
					}
					i++;
					int newpercent = i * 100 / dbCount;
					if (newpercent > oldpercent) {
						PMS.get().getFrame().setStatusLine(Messages.getString("DLNAMediaDatabase.2") + newpercent + "%");
						oldpercent = newpercent;
					}
				}
			}
		} catch (SQLException se) {
			LOGGER.error(null, se);
		} finally {
			close(rs);
			close(ps);
			close(conn);
		}
	}

	public ArrayList<File> getFiles(String sql) {
		ArrayList<File> list = new ArrayList<>();
		Connection conn = null;
		ResultSet rs = null;
		PreparedStatement ps = null;
		try {
			conn = getConnection();
			ps = conn.prepareStatement(sql.toLowerCase().startsWith("select") ? sql : ("SELECT FILENAME, MODIFIED FROM FILES WHERE " + sql));
			rs = ps.executeQuery();
			while (rs.next()) {
				String filename = rs.getString("FILENAME");
				long modified = rs.getTimestamp("MODIFIED").getTime();
				File file = new File(filename);
				if (file.exists() && file.lastModified() == modified) {
					list.add(file);
				}
			}
		} catch (SQLException se) {
			LOGGER.error(null, se);
			return null;
		} finally {
			close(rs);
			close(ps);
			close(conn);
		}
		return list;
	}

	private void close(ResultSet rs) {
		try {
			if (rs != null) {
				rs.close();
			}
		} catch (SQLException e) {
			LOGGER.error("error during closing:" + e.getMessage(), e);
		}
	}

	private void close(Statement ps) {
		try {
			if (ps != null) {
				ps.close();
			}
		} catch (SQLException e) {
			LOGGER.error("error during closing:" + e.getMessage(), e);
		}
	}

	private void close(Connection conn) {
		try {
			if (conn != null) {
				conn.close();
			}
		} catch (SQLException e) {
			LOGGER.error("error during closing:" + e.getMessage(), e);
		}
	}

	public boolean isScanLibraryRunning() {
		return scanner != null && scanner.isAlive();
	}

	public void scanLibrary() {
		if (isScanLibraryRunning()) {
			LOGGER.info(Messages.getString("NetworkTab.70"));
		} else {
			scanner = new Thread(this, "Library Scanner");
			scanner.start();
		}
	}

	public void stopScanLibrary() {
		if (isScanLibraryRunning()) {
			PMS.get().getRootFolder(null).stopScan();
		}
	}

	@Override
	public void run() {
		try {
			PMS.get().getRootFolder(null).scan();
		} catch (Exception e) {
			LOGGER.error("Unhandled exception during library scan: {}", e.getMessage());
			LOGGER.trace("", e);
		}
	}
}<|MERGE_RESOLUTION|>--- conflicted
+++ resolved
@@ -161,13 +161,9 @@
 					return;
 				}
 			} else {
-<<<<<<< HEAD
 				LOGGER.error("Database connection error: " + se.getMessage());
 				LOGGER.trace("", se);
-=======
-				LOGGER.error("Cache connection error: " + se.getMessage());
 				PMS.get().getRootFolder(null).stopScan();
->>>>>>> 399fa635
 				configuration.setUseCache(false);
 				return;
 			}
