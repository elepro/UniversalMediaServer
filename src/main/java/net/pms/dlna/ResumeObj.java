package net.pms.dlna;

import java.io.BufferedReader;
import java.io.BufferedWriter;
import java.io.File;
import java.io.FileReader;
import java.io.FileWriter;
import java.io.IOException;

import net.pms.Messages;
import net.pms.PMS;
import net.pms.configuration.PmsConfiguration;
import org.slf4j.Logger;
import org.slf4j.LoggerFactory;

public class ResumeObj {
	private static final PmsConfiguration configuration = PMS.getConfiguration();
	private static final Logger LOGGER = LoggerFactory.getLogger(ResumeObj.class);

<<<<<<< HEAD
=======
	private static final long REWIND_TIME = 30000;

	/**
	 * Mark the file as watched (and therefore not resumable) after this
	 * percentage of the duration. The remainder of this is an estimation of
	 * the duration of credits, e.g. 0.92 means 8% of the video is credits.
	 */
	private static final double BACK_FACTOR = 0.92;

>>>>>>> 8bfefa29
	private File file;
	private long offsetTime;
	private long resDuration;
	private long minDur;

	private static File resumePath() {
		File path = new File(configuration.getDataFile("resume"));
		path.mkdirs();
		return path;
	}

	private static File resumeFile(DLNAResource r) {
		String fName = r.getName() + "_hash_" + r.resumeHash() + ".resume";
		return new File(resumePath().getAbsolutePath() + File.separator + fName);
	}
	
	public static File[] resumeFiles() {
		File path = resumePath();
		return path.listFiles();
	}
	
	public static ResumeObj create(DLNAResource r) {
		if (!configuration.isResumeEnabled()) {
			// resume is off bail early
			return null;
		}
		File f = resumeFile(r);
		if (!f.exists()) {
			// no file no resume
			return null;
		}
		ResumeObj res = new ResumeObj(f);
		res.read();
		if (res.noResume()) {
			return null;
		}

		if (r.getMedia() != null) {
			double dur = r.getMedia().getDurationInSeconds();
			if (dur == 0.0 || dur == DLNAMediaInfo.TRANS_SIZE) {
				r.getMedia().setDuration(new Double(res.resDuration / 1000.0));
			}
		}
		res.setMinDuration(r.minPlayTime());
		return res;
	}

	public static ResumeObj store(DLNAResource r, long startTime) {
		File f = resumeFile(r);
		ResumeObj obj = new ResumeObj(f);
		obj.setMinDuration(r.minPlayTime());
		obj.stop(startTime, (long) r.getMedia().getDurationInSeconds() * 1000);
		if (obj.noResume()) {
			return null;
		}
		return obj;
	}

	public ResumeObj(File f) {
		offsetTime = 0;
		resDuration = 0;
		file = f;
		minDur = configuration.getMinPlayTime();
	}
	
	public void setMinDuration(long dur) {
		if (dur == 0) {
			dur = configuration.getMinPlayTime();
		}
		minDur = dur;
	}

	public void read() {
		try {
			try (BufferedReader in = new BufferedReader(new FileReader(file))) {
				String str;
				while ((str = in.readLine()) != null) {
					String[] tmp = str.split(",");
					offsetTime = Long.parseLong(tmp[0]);
					if (tmp.length > 1) {
						resDuration = Long.parseLong(tmp[1]);
					}
					break;
				}
			}
		} catch (IOException e) {
		}
	}

	private static void write(long time, long duration, File f) {
		try {
			try (BufferedWriter out = new BufferedWriter(new FileWriter(f))) {
				out.write(time + "," + duration);
				out.flush();
			}
		} catch (IOException e) {
		}
	}

	public boolean noResume() {
		return (offsetTime == 0);
	}

	public long getTimeOffset() {
		return offsetTime;
	}

	public boolean isDone() {
		return !file.exists();
	}

	public void stop(long startTime, long expDuration) {
		long now = System.currentTimeMillis();
		long thisPlay = now - startTime;
		long duration = thisPlay + getTimeOffset(); 

		if (expDuration > minDur) {
			if (duration >= (expDuration * configuration.getResumeBackFactor())) {
				// We've seen the whole video (likely)
				file.delete();
				return;
			}
		}
		if (thisPlay < configuration.getResumeRewind()) {
			return;
		}
		if (thisPlay < minDur) {
			// to short to resume (at all)
			return;
		}
<<<<<<< HEAD
		
		offsetTime = duration - configuration.getResumeRewind();
=======

		offsetTime = duration;
>>>>>>> 8bfefa29
		resDuration = expDuration;
		LOGGER.debug("Resume stop. This segment " + thisPlay + " new time " + duration);
		write(getTimeOffset(), expDuration, file);
	}
}<|MERGE_RESOLUTION|>--- conflicted
+++ resolved
@@ -17,18 +17,6 @@
 	private static final PmsConfiguration configuration = PMS.getConfiguration();
 	private static final Logger LOGGER = LoggerFactory.getLogger(ResumeObj.class);
 
-<<<<<<< HEAD
-=======
-	private static final long REWIND_TIME = 30000;
-
-	/**
-	 * Mark the file as watched (and therefore not resumable) after this
-	 * percentage of the duration. The remainder of this is an estimation of
-	 * the duration of credits, e.g. 0.92 means 8% of the video is credits.
-	 */
-	private static final double BACK_FACTOR = 0.92;
-
->>>>>>> 8bfefa29
 	private File file;
 	private long offsetTime;
 	private long resDuration;
@@ -159,13 +147,8 @@
 			// to short to resume (at all)
 			return;
 		}
-<<<<<<< HEAD
-		
+
 		offsetTime = duration - configuration.getResumeRewind();
-=======
-
-		offsetTime = duration;
->>>>>>> 8bfefa29
 		resDuration = expDuration;
 		LOGGER.debug("Resume stop. This segment " + thisPlay + " new time " + duration);
 		write(getTimeOffset(), expDuration, file);
