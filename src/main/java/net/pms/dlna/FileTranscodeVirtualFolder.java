/*
 * PS3 Media Server, for streaming any medias to your PS3.
 * Copyright (C) 2008  A.Brochard
 *
 * This program is free software; you can redistribute it and/or
 * modify it under the terms of the GNU General Public License
 * as published by the Free Software Foundation; version 2
 * of the License only.
 *
 * This program is distributed in the hope that it will be useful,
 * but WITHOUT ANY WARRANTY; without even the implied warranty of
 * MERCHANTABILITY or FITNESS FOR A PARTICULAR PURPOSE.  See the
 * GNU General Public License for more details.
 *
 * You should have received a copy of the GNU General Public License
 * along with this program; if not, write to the Free Software
 * Foundation, Inc., 51 Franklin Street, Fifth Floor, Boston, MA  02110-1301, USA.
 */
package net.pms.dlna;

import java.util.ArrayList;
import java.util.Collections;
import java.util.Comparator;
import java.util.List;
import net.pms.Messages;
import net.pms.PMS;
import net.pms.configuration.PmsConfiguration;
import net.pms.configuration.RendererConfiguration;
import net.pms.dlna.virtual.VirtualFolder;
import net.pms.encoders.Player;
import net.pms.encoders.PlayerFactory;
import org.slf4j.Logger;
import org.slf4j.LoggerFactory;

/**
 * This class populates the file-specific transcode folder with content.
 */
public class FileTranscodeVirtualFolder extends VirtualFolder {
	private static final Logger LOGGER = LoggerFactory.getLogger(FileTranscodeVirtualFolder.class);
	private static final PmsConfiguration configuration = PMS.getConfiguration();

	// FIXME unused
	@Deprecated
	public FileTranscodeVirtualFolder(String name, String thumbnailIcon, boolean copy) {
		super(name, thumbnailIcon);
	}

	public FileTranscodeVirtualFolder(String name, String thumbnailIcon) { // XXX thumbnailIcon is always null
		super(name, thumbnailIcon);
	}

	/**
	 * Create a copy of the provided original resource and optionally set
	 * the copy's audio track, subtitle track and player.
	 *
	 * @param original The original {@link DLNAResource} to create a copy of.
	 * @param audio The audio track to use.
	 * @param subtitle The subtitle track to use.
	 * @param player The player to use.
	 * @return The copy.
	 */
	private DLNAResource createResourceWithAudioSubtitlePlayer(
		DLNAResource original,
		DLNAMediaAudio audio,
		DLNAMediaSubtitle subtitle,
		Player player) {
		// FIXME clone is broken. should be e.g. original.newInstance()
		DLNAResource copy = original.clone();
		copy.setMedia(original.getMedia());
		copy.setNoName(true);
		copy.setMediaAudio(audio);
		copy.setMediaSubtitle(subtitle);
		copy.setPlayer(player);

		return copy;
	}

	/**
	 * Helper class to take care of sorting the resources correctly. Resources
	 * are sorted by player, then by audio track, then by subtitle.
	 */
	private static class ResourceSort implements Comparator<DLNAResource> {

		private ArrayList<Player> players;

		ResourceSort(ArrayList<Player> players) {
			this.players = players;
		}

		private String getMediaAudioLanguage(DLNAResource dlna) {
			return dlna.getMediaAudio() == null ? null : dlna.getMediaAudio().getLang();
		}

		private String getMediaSubtitleLanguage(DLNAResource dlna) {
			return dlna.getMediaSubtitle() == null ? null : dlna.getMediaSubtitle().getLang();
		}

		private int compareLanguage(String lang1, String lang2) {
			if (lang1 == null && lang2 == null) {
				return 0;
			} else if (lang1 != null && lang2 != null) {
				return lang1.compareToIgnoreCase(lang2);
			} else {
				if (lang1 == null) {
					return -1;
				} else {
					return 1;
				}
			}
		}

		@Override
		public int compare(DLNAResource dlna1, DLNAResource dlna2) {
			Integer playerIndex1 = players.indexOf(dlna1.getPlayer());
			Integer playerIndex2 = players.indexOf(dlna2.getPlayer());

			if (!playerIndex1.equals(playerIndex2)) {
				return playerIndex1.compareTo(playerIndex2);
			}

			int cmpAudioLang = compareLanguage(
				getMediaAudioLanguage(dlna1),
				getMediaAudioLanguage(dlna2));

			if (cmpAudioLang != 0) {
				return cmpAudioLang;
			}

			int cmpSubtitleLang = compareLanguage(
				getMediaSubtitleLanguage(dlna1),
				getMediaSubtitleLanguage(dlna2));

			return cmpSubtitleLang;
		}
	}

	private boolean isSeekable(DLNAResource dlna) {
		Player player = dlna.getPlayer();

		if ((player == null) || player.isTimeSeekable()) {
			return true;
		} else {
			return false;
		}
	}

	private void addChapterFolder(DLNAResource dlna) {
		if (!dlna.getFormat().isVideo()) {
			return;
		}

		int chapterInterval = configuration.isChapterSupport()
			? configuration.getChapterInterval()
			: -1;

		if ((chapterInterval > 0) && isSeekable(dlna)) {
			// don't add a chapter folder if the duration of the video
			// is less than the chapter length.
			double duration = dlna.getMedia().getDurationInSeconds(); // 0 if the duration is unknown
			if (duration != 0 && duration <= (chapterInterval * 60)) {
				return;
			}

			ChapterFileTranscodeVirtualFolder chapterFolder = new ChapterFileTranscodeVirtualFolder(
				String.format(
				Messages.getString("FileTranscodeVirtualFolder.1"),
				dlna.getDisplayName()),
				null,
				chapterInterval);
			DLNAResource copy = dlna.clone();
			copy.setNoName(true);
			chapterFolder.addChildInternal(copy);
			addChildInternal(chapterFolder);
		}
	}

	/**
	 * This populates the file-specific transcode folder with all combinations of players,
	 * audio tracks and subtitles.
	 */
	@Override
	protected void resolveOnce() {
		if (getChildren().size() == 1) { // OK
			DLNAResource child = getChildren().get(0);
			child.resolve();

			RendererConfiguration renderer = null;
			if (this.getParent() != null) {
				renderer = this.getParent().getDefaultRenderer();
			}

			// create copies of the audio/subtitle track lists as we're making (local)
			// modifications to them
			List<DLNAMediaAudio> audioTracks = new ArrayList<>(child.getMedia().getAudioTracksList());
			List<DLNAMediaSubtitle> subtitleTracks = new ArrayList<>(child.getMedia().getSubtitleTracksList());

			// assemble copies for each combination of audio, subtitle and player
			ArrayList<DLNAResource> entries = new ArrayList<>();

			// First, add the option to simply stream the resource.
			// Only add the option if the renderer is compatible with the format
			if (
				child.getFormat() != null &&
				(
					child.getFormat().isCompatible(child.getMedia(), renderer) ||
					child.isSkipTranscode()
				)
			) {
				if (renderer != null) {
					LOGGER.trace(
						"Duplicating {} for direct streaming to renderer: {}",
						child.getName(),
						renderer.getRendererName()
					);
				}

				DLNAResource noTranscode = createResourceWithAudioSubtitlePlayer(child, null, null, null);
				addChildInternal(noTranscode);
				addChapterFolder(noTranscode);

				// add options for renderer capable to handle streamed subtitles
				if (!configuration.isDisableSubtitles() && renderer != null && renderer.isSubtitlesStreamingSupported()) {
					for (DLNAMediaSubtitle subtitle : subtitleTracks) {
						// only add the option if the renderer supports the given format
						if (subtitle.isExternal()) { // do not check for embedded subs
<<<<<<< HEAD
							if (renderer.isSubtitlesFormatSupported(subtitle) && !child.getMedia().is3d()) {
=======
							if (renderer.isExternalSubtitlesFormatSupported(subtitle)) {
>>>>>>> 2e928ef6
								DLNAResource copy = createResourceWithAudioSubtitlePlayer(child, null, subtitle, null);
								copy.getMediaSubtitle().setSubsStreamable(true);
								entries.add(copy);
								LOGGER.trace(
									"Duplicating {} for direct streaming subtitles {}",
									child.getName(),
									subtitle.toString()
								);
							}
						}
					}
				}
			}

			/*
			 we add (or may add) a null entry to the audio list and/or subtitle list
			 to ensure the inner loop is always entered:

			 for audio in audioTracks:
			 for subtitle in subtitleTracks:
			 for player in players:
			 newResource(audio, subtitle, player)

			 there are 4 different scenarios:

			 1) a file with audio tracks and no subtitles (subtitle == null): in that case we want
			 to assign a player for each audio track

			 2) a file with subtitles and no audio tracks (audio == null): in that case we want
			 to assign a player for each subtitle track

			 3) a file with no audio tracks (audio == null) and no subtitles (subtitle == null)
			 e.g. an audio file, a video with no sound and no subtitles or a web audio/video file:
			 in that case we still want to provide a selection of players e.g. FFmpeg Web Video
			 and VLC Web Video for a web video or FFmpeg Audio and MPlayer Audio for an audio file

			 4) one or more audio tracks AND one or more subtitle tracks: this is the case this code
			 used to handle when it solely dealt with (local) video files: assign a player
			 for each combination of audio track and subtitle track

			 If a null audio or subtitle track is passed to createResourceWithAudioSubtitlePlayer,
			 it sets the copy's corresponding mediaAudio (AKA params.aid) or mediaSubtitle
			 (AKA params.sid) value to null.

			 Note: this is the only place in the codebase where mediaAudio and mediaSubtitle
			 are assigned (ignoring the trivial clone operation in ChapterFileTranscodeVirtualFolder),
			 so setting one or both of them to null is a no-op as they're already null.
			 */

			if (audioTracks.isEmpty()) {
				audioTracks.add(null);
			}

			if (subtitleTracks.isEmpty()) {
				subtitleTracks.add(null);
			} else {
				// if there are subtitles, make sure a no-subtitle option is added
				// for each player
				DLNAMediaSubtitle noSubtitle = new DLNAMediaSubtitle();
				noSubtitle.setId(-1);
				subtitleTracks.add(noSubtitle);
			}

			for (DLNAMediaAudio audio : audioTracks) {
				// Create combinations of all audio tracks, subtitles and players.
				for (DLNAMediaSubtitle subtitle : subtitleTracks) {
					// Create a temporary copy of the child with the audio and
					// subtitle modified in order to be able to match players to it.
					DLNAResource temp = createResourceWithAudioSubtitlePlayer(child, audio, subtitle, null);

					// Determine which players match this audio track and subtitle
					ArrayList<Player> players = PlayerFactory.getPlayers(temp);

					// create a copy for each compatible player
					for (Player player : players) {
						DLNAResource copy = createResourceWithAudioSubtitlePlayer(child, audio, subtitle, player);
						entries.add(copy);
					}
				}
			}

			// Sort the list of combinations
			Collections.sort(entries, new ResourceSort(PlayerFactory.getPlayers()));

			// Now add the sorted list of combinations to the folder
			for (DLNAResource dlna : entries) {
				LOGGER.trace(
					"Adding {}: audio: {}, subtitle: {}, player: {}",
					new Object[]{
					dlna.getName(),
					dlna.getMediaAudio(),
					dlna.getMediaSubtitle(),
					(dlna.getPlayer() != null ? dlna.getPlayer().name() : null),});

				addChildInternal(dlna);
				addChapterFolder(dlna);
			}
		}
	}
}<|MERGE_RESOLUTION|>--- conflicted
+++ resolved
@@ -223,11 +223,7 @@
 					for (DLNAMediaSubtitle subtitle : subtitleTracks) {
 						// only add the option if the renderer supports the given format
 						if (subtitle.isExternal()) { // do not check for embedded subs
-<<<<<<< HEAD
-							if (renderer.isSubtitlesFormatSupported(subtitle) && !child.getMedia().is3d()) {
-=======
 							if (renderer.isExternalSubtitlesFormatSupported(subtitle)) {
->>>>>>> 2e928ef6
 								DLNAResource copy = createResourceWithAudioSubtitlePlayer(child, null, subtitle, null);
 								copy.getMediaSubtitle().setSubsStreamable(true);
 								entries.add(copy);
