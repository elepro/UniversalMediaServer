/*
 * PS3 Media Server, for streaming any medias to your PS3.
 * Copyright (C) 2008  A.Brochard
 *
 * This program is free software; you can redistribute it and/or
 * modify it under the terms of the GNU General Public License
 * as published by the Free Software Foundation; version 2
 * of the License only.
 *
 * This program is distributed in the hope that it will be useful,
 * but WITHOUT ANY WARRANTY; without even the implied warranty of
 * MERCHANTABILITY or FITNESS FOR A PARTICULAR PURPOSE.  See the
 * GNU General Public License for more details.
 *
 * You should have received a copy of the GNU General Public License
 * along with this program; if not, write to the Free Software
 * Foundation, Inc., 51 Franklin Street, Fifth Floor, Boston, MA  02110-1301, USA.
 */
package net.pms.dlna;

import java.io.*;
import java.net.InetAddress;
import java.net.URLEncoder;
import java.net.UnknownHostException;
import java.text.SimpleDateFormat;
import java.util.*;
import java.util.concurrent.ArrayBlockingQueue;
import java.util.concurrent.ThreadPoolExecutor;
import java.util.concurrent.TimeUnit;
import net.pms.Messages;
import net.pms.PMS;
import net.pms.configuration.FormatConfiguration;
import net.pms.configuration.PmsConfiguration;
import net.pms.configuration.RendererConfiguration;
import net.pms.dlna.virtual.TranscodeVirtualFolder;
import net.pms.dlna.virtual.VirtualFolder;
import net.pms.encoders.*;
import net.pms.external.AdditionalResourceFolderListener;
import net.pms.external.ExternalFactory;
import net.pms.external.ExternalListener;
import net.pms.external.StartStopListener;
import net.pms.formats.Format;
import net.pms.formats.FormatFactory;
import net.pms.io.OutputParams;
import net.pms.io.ProcessWrapper;
import net.pms.io.ProcessWrapperImpl;
import net.pms.io.SizeLimitInputStream;
import net.pms.network.HTTPResource;
import net.pms.util.FileUtil;
import net.pms.util.ImagesUtil;
import net.pms.util.Iso639;
import net.pms.util.MpegUtil;
import net.pms.util.OpenSubtitle;
import static net.pms.util.StringUtil.*;
import org.apache.commons.lang3.StringUtils;
import org.slf4j.Logger;
import org.slf4j.LoggerFactory;

/**
 * Represents any item that can be browsed via the UPNP ContentDirectory service.
 *
 * TODO: Change all instance variables to private. For backwards compatibility
 * with external plugin code the variables have all been marked as deprecated
 * instead of changed to private, but this will surely change in the future.
 * When everything has been changed to private, the deprecated note can be
 * removed.
 */
public abstract class DLNAResource extends HTTPResource implements Cloneable, Runnable {
	private final Map<String, Integer> requestIdToRefcount = new HashMap<>();
	private boolean resolved;
	private static final int STOP_PLAYING_DELAY = 4000;
	private static final Logger LOGGER = LoggerFactory.getLogger(DLNAResource.class);
	private final SimpleDateFormat SDF_DATE = new SimpleDateFormat("yyyy-MM-dd'T'HH:mm:ss", Locale.US);
	private static final PmsConfiguration configuration = PMS.getConfiguration();

	protected static final int MAX_ARCHIVE_ENTRY_SIZE = 10000000;
	protected static final int MAX_ARCHIVE_SIZE_SEEK = 800000000;

	/**
	 * The name displayed on the renderer. Cached the first time getDisplayName(RendererConfiguration) is called.
	 */
	private String displayName;

	/**
	 * @deprecated This field will be removed. Use {@link net.pms.configuration.PmsConfiguration#getTranscodeFolderName()} instead.
	 */
	@Deprecated
	protected static final String TRANSCODE_FOLDER = Messages.getString("TranscodeVirtualFolder.0"); // localized #--TRANSCODE--#

	/**
	 * @deprecated Use standard getter and setter to access this field.
	 */
	@Deprecated
	protected int specificType;

	/**
	 * @deprecated Use standard getter and setter to access this field.
	 */
	@Deprecated
	protected String id;

	/**
	 * @deprecated Use standard getter and setter to access this field.
	 */
	@Deprecated
	protected DLNAResource parent;

	/**
	 * @deprecated This field will be removed. Use {@link #getFormat()} and
	 * {@link #setFormat(Format)} instead.
	 */
	@Deprecated
	protected Format ext;

	/**
	 * The format of this resource.
	 */
	private Format format;

	/**
	 * @deprecated Use standard getter and setter to access this field.
	 */
	@Deprecated
	protected DLNAMediaInfo media;

	/**
	 * @deprecated Use {@link #getMediaAudio()} and {@link
	 * #setMediaAudio(DLNAMediaAudio)} to access this field.
	 */
	@Deprecated
	protected DLNAMediaAudio media_audio;

	/**
	 * @deprecated Use {@link #getMediaSubtitle()} and {@link
	 * #setMediaSubtitle(DLNAMediaSubtitle)} to access this field.
	 */
	@Deprecated
	protected DLNAMediaSubtitle media_subtitle;

	/**
	 * @deprecated Use standard getter and setter to access this field.
	 */
	@Deprecated
	protected long lastmodified; // TODO make private and rename lastmodified -> lastModified

	/**
	 * Represents the transformation to be used to the file. If null, then
	 * @see Player
	 */
	private Player player;

	/**
	 * @deprecated Use standard getter and setter to access this field.
	 */
	@Deprecated
	protected boolean discovered = false;

	private ProcessWrapper externalProcess;

	/**
	 * @deprecated Use standard getter and setter to access this field.
	 */
	@Deprecated
	protected boolean srtFile;

	/**
	 * @deprecated Use standard getter and setter to access this field.
	 */
	@Deprecated
	protected int updateId = 1;

	/**
	 * @deprecated Use standard getter and setter to access this field.
	 */
	@Deprecated
	public static int systemUpdateId = 1;

	/**
	 * @deprecated Use standard getter and setter to access this field.
	 */
	@Deprecated
	protected boolean noName;

	private int nametruncate;
	private DLNAResource first;
	private DLNAResource second;

	/**
	 * @deprecated Use standard getter and setter to access this field.
	 *
	 * The time range for the file containing the start and end time in seconds.
	 */
	@Deprecated
	protected Range.Time splitRange = new Range.Time();

	/**
	 * @deprecated Use standard getter and setter to access this field.
	 */
	@Deprecated
	protected int splitTrack;

	/**
	 * @deprecated Use standard getter and setter to access this field.
	 */
	@Deprecated
	protected String fakeParentId;

	/**
	 * @deprecated Use standard getter and setter to access this field.
	 */
	// Ditlew - needs this in one of the derived classes
	@Deprecated
	protected RendererConfiguration defaultRenderer;

	private String dlnaspec;

	/**
	 * @deprecated Use standard getter and setter to access this field.
	 */
	@Deprecated
	protected boolean avisynth;

	/**
	 * @deprecated Use standard getter and setter to access this field.
	 */
	@Deprecated
	protected boolean skipTranscode = false;

	private boolean allChildrenAreFolders = true;
	private String dlnaOrgOpFlags;

	/**
	 * @deprecated Use standard getter and setter to access this field.
	 *
	 * List of children objects associated with this DLNAResource. This is only valid when the DLNAResource is of the container type.
	 */
	@Deprecated
	protected List<DLNAResource> children;

	/**
	 * @deprecated Use standard getter and setter to access this field.
	 *
	 * The numerical ID (1-based index) assigned to the last child of this folder. The next child is assigned this ID + 1.
	 */
	// FIXME should be lastChildId
	@Deprecated
	protected int lastChildrenId = 0; // XXX make private and rename lastChildrenId -> lastChildId

	/**
	 * @deprecated Use standard getter and setter to access this field.
	 *
	 * The last time refresh was called.
	 */
	@Deprecated
	protected long lastRefreshTime;

	private String lastSearch;

	protected HashMap<String,Object> attachments = null;

	/**
	 * Returns parent object, usually a folder type of resource. In the DLDI
	 * queries, the UPNP server needs to give out the parent container where
	 * the item is. The <i>parent</i> represents such a container.
	 *
	 * @return Parent object.
	 */
	public DLNAResource getParent() {
		return parent;
	}

	/**
	 * Set the parent object, usually a folder type of resource. In the DLDI
	 * queries, the UPNP server needs to give out the parent container where
	 * the item is. The <i>parent</i> represents such a container.

	 * @param parent Sets the parent object.
	 */
	public void setParent(DLNAResource parent) {
		this.parent = parent;
	}

	/**
	 * Returns the id of this resource based on the index in its parent
	 * container. Its main purpose is to be unique in the parent container.
	 *
	 * @return The id string.
	 * @since 1.50
	 */
	protected String getId() {
		return id;
	}

	/**
	 * Set the ID of this resource based on the index in its parent container.
	 * Its main purpose is to be unique in the parent container. The method is
	 * automatically called by addChildInternal, so most of the time it is not
	 * necessary to call it explicitly.
	 *
	 * @param id
	 * @since 1.50
	 * @see #addChildInternal(DLNAResource)
	 */
	protected void setId(String id) {
		this.id = id;
	}

	/**
	 * String representing this resource ID. This string is used by the UPNP
	 * ContentDirectory service. There is no hard spec on the actual numbering
	 * except for the root container that always has to be "0". In PMS the
	 * format used is <i>number($number)+</i>. A common client that expects a
	 * different format than the one used here is the XBox360. PMS translates
	 * the XBox360 queries on the fly. For more info, check
	 * http://www.mperfect.net/whsUpnp360/ .
	 *
	 * @return The resource id.
	 * @since 1.50
	 */
	public String getResourceId() {
		if (getId() == null) {
			return null;
		}

		if (getParent() != null) {
			return getParent().getResourceId() + '$' + getId();
		} else {
			return getId();
		}
	}

	/**
	 * @see #setId(String)
	 * @param id
	 */
	protected void setIndexId(int id) {
		setId(Integer.toString(id));
	}

	/**
	 *
	 * @return the unique id which identifies the DLNAResource relative to its parent.
	 */
	public String getInternalId() {
		return getId();
	}

	/**
	 *
	 * @return true, if this contain can have a transcode folder
	 */
	public boolean isTranscodeFolderAvailable() {
		return true;
	}

	/**
	 * Any {@link DLNAResource} needs to represent the container or item with a String.
	 *
	 * @return String to be showed in the UPNP client.
	 */
	public abstract String getName();

	public abstract String getSystemName();

	public abstract long length();

	// Ditlew
	public long length(RendererConfiguration mediaRenderer) {
		return length();
	}

	public abstract InputStream getInputStream() throws IOException;

	public abstract boolean isFolder();

	public String getDlnaContentFeatures() {
		return (dlnaspec != null ? (dlnaspec + ";") : "") + getDlnaOrgOpFlags() + ";DLNA.ORG_CI=0;DLNA.ORG_FLAGS=01700000000000000000000000000000";
	}

	public DLNAResource getPrimaryResource() {
		return first;
	}

	public DLNAResource getSecondaryResource() {
		return second;
	}

	public String getFakeParentId() {
		return fakeParentId;
	}

	public void setFakeParentId(String fakeParentId) {
		this.fakeParentId = fakeParentId;
	}

	/**
	 * @return the fake parent id if specified, or the real parent id
	 */
	public String getParentId() {
		if (getFakeParentId() != null) {
			return getFakeParentId();
		} else {
			if (getParent() != null) {
				return getParent().getResourceId();
			} else {
				return "-1";
			}
		}
	}

	public DLNAResource() {
		setSpecificType(Format.UNKNOWN);
		setChildren(new ArrayList<DLNAResource>());
		setUpdateId(1);
		lastSearch = null;
		resHash = 0;
		masterParent = null;
	}

	public DLNAResource(int specificType) {
		this();
		setSpecificType(specificType);
	}

	/**
	 * Recursive function that searches through all of the children until it finds
	 * a {@link DLNAResource} that matches the name.<p> Only used by
	 * {@link net.pms.dlna.RootFolder#addWebFolder(File webConf)
	 * addWebFolder(File webConf)} while parsing the web.conf file.
	 * @param name String to be compared the name to.
	 * @return Returns a {@link DLNAResource} whose name matches the parameter name
	 * @see #getName()
	 */
	public DLNAResource searchByName(String name) {
		for (DLNAResource child : getChildren()) {
			if (child.getName().equals(name)) {
				return child;
			}
		}

		return null;
	}

	/**
	 * @param renderer Renderer for which to check if file is supported.
	 * @return true if the given {@link net.pms.configuration.RendererConfiguration
	 *		RendererConfiguration} can understand type of media. Also returns true
	 *		if this DLNAResource is a container.
	 */
	public boolean isCompatible(RendererConfiguration renderer) {
		return getFormat() == null
			|| getFormat().isUnknown()
			|| (getFormat().isVideo() && renderer.isVideoSupported())
			|| (getFormat().isAudio() && renderer.isAudioSupported())
			|| (getFormat().isImage() && renderer.isImageSupported());
	}

	/**
	 * Adds a new DLNAResource to the child list. Only useful if this object is
	 * of the container type.
	 * <P>
	 * TODO: (botijo) check what happens with the child object. This function
	 * can and will transform the child object. If the transcode option is set,
	 * the child item is converted to a container with the real item and the
	 * transcode option folder. There is also a parser in order to get the right
	 * name and type, I suppose. Is this the right place to be doing things like
	 * these?
	 * <p>
	 * FIXME: Ideally the logic below is completely renderer-agnostic. Focus on
	 * harvesting generic data and transform it for a specific renderer as late
	 * as possible. 
	 * 
	 * @param child
	 *            DLNAResource to add to a container type.
	 */
	public void addChild(DLNAResource child) {
		// child may be null (spotted - via rootFolder.addChild() - in a misbehaving plugin
		if (child == null) {
			LOGGER.error("A plugin has attempted to add a null child to \"{}\"", getName());
			LOGGER.debug("Error info:", new NullPointerException("Invalid DLNA resource"));
			return;
		}

		child.setParent(this);
		child.setMasterParent(getMasterParent());

		if (getParent() != null) {
			setDefaultRenderer(getParent().getDefaultRenderer());
		}

		try {
			if (child.isValid()) {
				LOGGER.trace("Adding new child \"{}\" with class \"{}\"", child.getName(), child.getClass().getName());

				if (allChildrenAreFolders && !child.isFolder()) {
					allChildrenAreFolders = false;
				}

				child.resHash = Math.abs(child.getSystemName().hashCode() + resumeHash());

				DLNAResource resumeRes = null;

				ResumeObj r = ResumeObj.create(child);
				if (r != null) {
					resumeRes = child.clone();
					resumeRes.resume = r;
					resumeRes.resHash = child.resHash;
					addChildInternal(resumeRes);
				}

				addChildInternal(child);

				boolean parserV2 = child.getMedia() != null && getDefaultRenderer() != null && getDefaultRenderer().isMediaParserV2();
				if (parserV2) {
					// See which mime type the renderer prefers in case it supports the media
					String mimeType = getDefaultRenderer().getFormatConfiguration().match(child.getMedia());
					if (mimeType != null) {
						// Media is streamable
						if (!FormatConfiguration.MIMETYPE_AUTO.equals(mimeType)) {
							// Override with the preferred mime type of the renderer
							LOGGER.trace("Overriding detected mime type \"{}\" for file \"{}\" with renderer preferred mime type \"{}\"",
									child.getMedia().getMimeType(), child.getName(), mimeType);
							child.getMedia().setMimeType(mimeType);
						}

						LOGGER.trace("File \"{}\" can be streamed with mime type \"{}\"", child.getName(), child.getMedia().getMimeType());
					} else {
						// Media is transcodable
						LOGGER.trace("File \"{}\" can be transcoded", child.getName());
					}
				}

				if (child.getFormat() != null) {
					String configurationSkipExtensions = configuration.getDisableTranscodeForExtensions();
					String rendererSkipExtensions = null;

					if (getDefaultRenderer() != null) {
						rendererSkipExtensions = getDefaultRenderer().getStreamedExtensions();
					}

					// Should transcoding be skipped for this format?
					boolean skip = child.getFormat().skip(configurationSkipExtensions, rendererSkipExtensions);
					setSkipTranscode(skip);
					
					if (skip) {
						LOGGER.trace("File \"{}\" will be forced to skip transcoding by configuration", child.getName());
					}

					if (parserV2 || (child.getFormat().transcodable() && child.getMedia() == null)) {
						if (!parserV2) {
							child.setMedia(new DLNAMediaInfo());
						}
	
						// Try to determine a player to use for transcoding.
						Player player = null;

						// First, try to match a player from recently played folder or based on the name of the DLNAResource
						// or its parent. If the name ends in "[unique player id]", that player
						// is preferred.
						String name = getName();

						if (!configuration.isHideRecentlyPlayedFolder()) {
							player = child.getPlayer();
						} else {
							for (Player p : PlayerFactory.getPlayers()) {
								String end = "[" + p.id() + "]";
	
								if (name.endsWith(end)) {
									nametruncate = name.lastIndexOf(end);
									player = p;
									LOGGER.trace("Selecting player based on name end");
									break;
								} else if (getParent() != null && getParent().getName().endsWith(end)) {
									getParent().nametruncate = getParent().getName().lastIndexOf(end);
									player = p;
									LOGGER.trace("Selecting player based on parent name end");
									break;
								}
							}
						}

						// If no preferred player could be determined from the name, try to
						// match a player based on media information and format.
						if (player == null) {
							player = PlayerFactory.getPlayer(child);
						}
	
						if (player != null && !allChildrenAreFolders) {
							String configurationForceExtensions = configuration.getForceTranscodeForExtensions();
							String rendererForceExtensions = null;
							
							if (getDefaultRenderer() != null) {
								rendererForceExtensions = getDefaultRenderer().getTranscodedExtensions();
							}

							// Should transcoding be forced for this format?
							boolean forceTranscode = child.getFormat().skip(configurationForceExtensions, rendererForceExtensions);

							if (forceTranscode) {
								LOGGER.trace("File \"{}\" will be forced to be transcoded by configuration", child.getName());
							}

							boolean hasEmbeddedSubs = false;
	
							if (child.getMedia() != null) {
								for (DLNAMediaSubtitle s : child.getMedia().getSubtitleTracksList()) {
									hasEmbeddedSubs = (hasEmbeddedSubs || s.isEmbedded());
								}
							}
	
							boolean hasSubsToTranscode = false;
	
							if (!configuration.isDisableSubtitles()) {
								// FIXME: Why transcode if the renderer can handle embedded subs?
								if (configuration.isAutoloadExternalSubtitles() && child.isSubsFile()) {
									hasSubsToTranscode = child.getDefaultRenderer() != null && StringUtils.isBlank(child.getDefaultRenderer().getSupportedSubtitles());
								} else {
									hasSubsToTranscode = hasEmbeddedSubs;
								}

								if (hasSubsToTranscode) {
									LOGGER.trace("File \"{}\" has subs that need transcoding", child.getName());
								}
							}
	
							boolean isIncompatible = false;
	
							if (!child.getFormat().isCompatible(child.getMedia(), getDefaultRenderer())) {
								isIncompatible = true;
								LOGGER.trace("File \"{}\" is not supported by the renderer", child.getName());
							}
	
							// Prefer transcoding over streaming if:
							// 1) the media is unsupported by the renderer, or
							// 2) there are subs to transcode
							boolean preferTranscode = isIncompatible || hasSubsToTranscode;

							// Transcode if:
							// 1) transcoding is forced by configuration, or
							// 2) transcoding is preferred and not prevented by configuration
							if (forceTranscode || (preferTranscode && !isSkipTranscode())) {
								child.setPlayer(player);

								if (resumeRes != null) {
									resumeRes.setPlayer(player);
								}

								if (parserV2) {
									LOGGER.trace("Final verdict: \"{}\" will be transcoded with player \"{}\" with mime type \"{}\"", child.getName(), player.toString(), child.getMedia().getMimeType());
								} else {
									LOGGER.trace("Final verdict: \"{}\" will be transcoded with player \"{}\"", child.getName(), player.toString());
								}
							} else {
								LOGGER.trace("Final verdict: \"{}\" will be streamed", child.getName());
							}
	
							// Should the child be added to the #--TRANSCODE--# folder?
							if ((child.getFormat().isVideo() || child.getFormat().isAudio()) && child.isTranscodeFolderAvailable()) {
								// true: create (and append) the #--TRANSCODE--# folder to this
								// folder if supported/enabled and if it doesn't already exist
								VirtualFolder transcodeFolder = getTranscodeFolder(true);
								if (transcodeFolder != null) {
									VirtualFolder fileTranscodeFolder = new FileTranscodeVirtualFolder(child.getDisplayName(), null);
	
									DLNAResource newChild = child.clone();
									newChild.setPlayer(player);
									newChild.setMedia(child.getMedia());
									fileTranscodeFolder.addChildInternal(newChild);
									LOGGER.trace("Adding \"{}\" to transcode folder for player: \"{}\"", child.getName(), player.toString());
	
									transcodeFolder.addChild(fileTranscodeFolder);
								}
							}

							if (child.getFormat().isVideo() && child.isSubSelectable()) {
								VirtualFolder vf = getSubSelector(true);
								if (vf != null) {
									DLNAResource newChild = child.clone();
									newChild.setPlayer(player);
									newChild.setMedia(child.getMedia());
									LOGGER.trace("Duplicate subtitle " + child.getName() + " with player: " + player.toString());

									vf.addChild(new SubSelFile(newChild));
								}
							}

							for (ExternalListener listener : ExternalFactory.getExternalListeners()) {
								if (listener instanceof AdditionalResourceFolderListener) {
									try {
										((AdditionalResourceFolderListener) listener).addAdditionalFolder(this, child);
									} catch (Throwable t) {
										LOGGER.error("Failed to add additional folder for listener of type: \"{}\"", listener.getClass(), t);
									}
								}
							}
						} else if (!child.getFormat().isCompatible(child.getMedia(), getDefaultRenderer()) && !child.isFolder()) {
							LOGGER.trace("Ignoring file \"{}\" because it is not compatible with renderer \"{}\"", child.getName(), getDefaultRenderer().getRendererName());
							getChildren().remove(child);
						}
					}

					if (resumeRes != null) {
						resumeRes.setMedia(child.getMedia());
					}

					if (
						child.getFormat().getSecondaryFormat() != null &&
						child.getMedia() != null &&
						getDefaultRenderer() != null &&
						getDefaultRenderer().supportsFormat(child.getFormat().getSecondaryFormat())
					) {
						DLNAResource newChild = child.clone();
						newChild.setFormat(newChild.getFormat().getSecondaryFormat());
						LOGGER.trace("Detected secondary format \"{}\" for \"{}\"", newChild.getFormat().toString(), newChild.getName());
						newChild.first = child;
						child.second = newChild;
	
						if (!newChild.getFormat().isCompatible(newChild.getMedia(), getDefaultRenderer())) {
							Player player = PlayerFactory.getPlayer(newChild);
							newChild.setPlayer(player);
							LOGGER.trace("Secondary format \"{}\" will use player \"{}\" for \"{}\"", newChild.getFormat().toString(), child.getPlayer().name(), newChild.getName());
						}
	
						if (child.getMedia() != null && child.getMedia().isSecondaryFormatValid()) {
							addChild(newChild);
							LOGGER.trace("Adding secondary format \"{}\" for \"{}\"", newChild.getFormat().toString(), newChild.getName());
						} else {
							LOGGER.trace("Ignoring secondary format \"{}\" for \"{}\": invalid format", newChild.getFormat().toString(), newChild.getName());
						}
					}
				}
			}
		} catch (Throwable t) {
			LOGGER.error("Error adding child: \"{}\"", child.getName(), t);

			child.setParent(null);
			getChildren().remove(child);
		}
	}

	/**
	 * Return the transcode folder for this resource.
	 * If UMS is configured to hide transcode folders, null is returned.
	 * If no folder exists and the create argument is false, null is returned.
	 * If no folder exists and the create argument is true, a new transcode folder is created.
	 * This method is called on the parent frolder each time a child is added to that parent
	 * (via {@link addChild(DLNAResource)}.
	 *
	 * @param create
	 * @return the transcode virtual folder
	 */
	// XXX package-private: used by MapFile; should be protected?
	TranscodeVirtualFolder getTranscodeFolder(boolean create) {
		if (!isTranscodeFolderAvailable()) {
			return null;
		}

		if (configuration.getHideTranscodeEnabled()) {
			return null;
		}

		// search for transcode folder
		for (DLNAResource child : getChildren()) {
			if (child instanceof TranscodeVirtualFolder) {
				return (TranscodeVirtualFolder) child;
			}
		}

		if (create) {
			TranscodeVirtualFolder transcodeFolder = new TranscodeVirtualFolder(null);
			addChildInternal(transcodeFolder);
			return transcodeFolder;
		}

		return null;
	}

	/**
	 * Adds the supplied DNLA resource to the internal list of child nodes,
	 * and sets the parent to the current node. Avoids the side-effects
	 * associated with the {@link #addChild(DLNAResource)} method.
	 *
	 * @param child the DLNA resource to add to this node's list of children
	 */
	protected synchronized void addChildInternal(DLNAResource child) {
		if (child.getInternalId() != null) {
			LOGGER.info(
				"Node ({}) already has an ID ({}), which is overridden now. The previous parent node was: {}",
				new Object[] {
					child.getClass().getName(),
					child.getResourceId(),
					child.getParent()
				}
			);
		}

		getChildren().add(child);
		child.setParent(this);

		setLastChildId(getLastChildId() + 1);
		child.setIndexId(getLastChildId());
	}

	/**
	 * First thing it does it searches for an item matching the given objectID.
	 * If children is false, then it returns the found object as the only object in the list.
	 * TODO: (botijo) This function does a lot more than this!
	 * @param objectId ID to search for.
	 * @param children State if you want all the children in the returned list.
	 * @param start
	 * @param count
	 * @param renderer Renderer for which to do the actions.
	 * @return List of DLNAResource items.
	 * @throws IOException
	 */
	public synchronized List<DLNAResource> getDLNAResources(String objectId, boolean children, int start, int count, RendererConfiguration renderer) throws IOException {
		return getDLNAResources(objectId,children,start,count,renderer,null);
	}

	public synchronized List<DLNAResource> getDLNAResources(String objectId, boolean returnChildren, int start, int count, RendererConfiguration renderer, String searchStr) throws IOException {
		ArrayList<DLNAResource> resources = new ArrayList<>();
		DLNAResource dlna = search(objectId, count, renderer, searchStr);

		if (dlna != null) {
			String systemName = dlna.getSystemName();
			dlna.setDefaultRenderer(renderer);

			if (!returnChildren) {
				resources.add(dlna);
				dlna.refreshChildrenIfNeeded(searchStr);
			} else {
				dlna.discoverWithRenderer(renderer, count, true, searchStr);

				if (count == 0) {
					count = dlna.getChildren().size();
				}

				if (count > 0) {
					ArrayBlockingQueue<Runnable> queue = new ArrayBlockingQueue<>(count);

					int nParallelThreads = 3;
					if (dlna instanceof DVDISOFile) {
						nParallelThreads = 1; // Some DVD drives die with 3 parallel threads
					}
					ThreadPoolExecutor tpe = new ThreadPoolExecutor(
						Math.min(count, nParallelThreads),
						count,
						20,
						TimeUnit.SECONDS,
						queue
					);

					for (int i = start; i < start + count; i++) {
						if (i < dlna.getChildren().size()) {
							final DLNAResource child = dlna.getChildren().get(i);

							if (child != null) {
								tpe.execute(child);
								resources.add(child);
							} else {
								LOGGER.warn("null child at index {} in {}", i, systemName);
							}
						}
					}
					try {
						tpe.shutdown();
						tpe.awaitTermination(20, TimeUnit.SECONDS);
					} catch (InterruptedException e) {
						LOGGER.error("error while shutting down thread pool executor for " + systemName, e);
					}

					LOGGER.trace("End of analysis for " + systemName);
				}
			}
		}

		lastSearch = searchStr;
		return resources;
	}

	protected void refreshChildrenIfNeeded(String search) {
		if (isDiscovered() && shouldRefresh(search)) {
			refreshChildren(search);
			notifyRefresh();
		}
	}

	/**
	 * Update the last refresh time.
	 */
	protected void notifyRefresh() {
		setLastRefreshTime(System.currentTimeMillis());
		setUpdateId(getUpdateId() + 1);
		setSystemUpdateId(getSystemUpdateId() + 1);
	}

	final protected void discoverWithRenderer(RendererConfiguration renderer, int count, boolean forced, String searchStr) {
		// Discover children if it hasn't been done already
		if (!isDiscovered()) {
			if (configuration.getFolderLimit() && depthLimit()) {
				if (renderer.getRendererName().equalsIgnoreCase("Playstation 3") || renderer.isXBOX()) {
					LOGGER.info("Depth limit potentionally hit for " + getDisplayName());
				}

				if (defaultRenderer != null) {
					defaultRenderer.addFolderLimit(this);
				}
			}

			discoverChildren(searchStr);
			boolean ready;

			if (renderer.isMediaParserV2() && renderer.isDLNATreeHack()) {
				ready = analyzeChildren(count);
			} else {
				ready = analyzeChildren(-1);
			}

			if (!renderer.isMediaParserV2() || ready) {
				setDiscovered(true);
			}

			notifyRefresh();
		} else {
			// if forced, then call the old 'refreshChildren' method
			LOGGER.trace("discover {} refresh forced: {}", getResourceId(), forced);
			if (forced) {
				if (refreshChildren(searchStr)) {
					notifyRefresh();
				}
			} else {
				// if not, then the regular isRefreshNeeded/doRefreshChildren pair.
				if (shouldRefresh(searchStr)) {
					doRefreshChildren(searchStr);
					notifyRefresh();
				}
			}
		}
	}

	private boolean shouldRefresh(String searchStr) {
		return (searchStr == null && lastSearch != null) || 
		(searchStr !=null && !searchStr.equals(lastSearch)) ||
		isRefreshNeeded();
	}

	@Override
	public void run() {
		if (first == null) {
			resolve();
			if (second != null) {
				second.resolve();
			}
		}
	}

	/**
	 * Recursive function that searches for a given ID.
	 *
	 * @param searchId ID to search for.
	 * @param count
	 * @param renderer
	 * @param searchStr
	 * @return Item found, or null otherwise.
	 * @see #getId()
	 */
	public DLNAResource search(String searchId, int count, RendererConfiguration renderer, String searchStr) {
		if (getId() != null && searchId != null) {
			String[] indexPath = searchId.split("\\$", 2);
			if (getId().equals(indexPath[0])) {
				if (indexPath.length == 1 || indexPath[1].length() == 0) {
					return this;
				} else {
					discoverWithRenderer(renderer, count, false, searchStr);

					for (DLNAResource file : getChildren()) {
						DLNAResource found = file.search(indexPath[1], count, renderer, searchStr);
						if (found != null) {
							return found;
						}
					}
				}
			} else {
				return null;
			}
		}
		return null;
	}

	/**
	 * TODO: (botijo) What is the intention of this function? Looks like a prototype to be overloaded.
	 */
	public void discoverChildren() {
	}

	public void discoverChildren(String str) {
		discoverChildren();
	}

	/**
	 * TODO: (botijo) What is the intention of this function? Looks like a prototype to be overloaded.
	 * @param count
	 * @return Returns true
	 */
	public boolean analyzeChildren(int count) {
		return true;
	}

	/**
	 * Reload the list of children.
	 */
	public void doRefreshChildren() {
	}

	public void doRefreshChildren(String search) {
		doRefreshChildren();
	}

	/**
	 * @return true, if the container is changed, so refresh is needed.
	 * This could be called a lot of times.
	 */
	public boolean isRefreshNeeded() {
		return false;
	}

	/**
	 * This method gets called only for the browsed folder, and not for the
	 * parent folders. (And in the media library scan step too). Override in
	 * plugins when you do not want to implement proper change tracking, and
	 * you do not care if the hierarchy of nodes getting invalid between.
	 *
	 * @return True when a refresh is needed, false otherwise.
	 */
	public boolean refreshChildren() {
		if (isRefreshNeeded()) {
			doRefreshChildren();
			return true;
		}

		return false;
	}

	public boolean refreshChildren(String search) {
		if (shouldRefresh(search)) {
			doRefreshChildren(search);
			return true;
		}

		return false;
	}

	/**
	 * @deprecated Use {@link #resolveFormat()} instead.
	 */
	@Deprecated
	protected void checktype() {
		resolveFormat();
	}

	/**
	 * Sets the resource's {@link net.pms.formats.Format} according to its filename
	 * if it isn't set already.
	 * @since 1.90.0
	 */
	protected void resolveFormat() {
		if (getFormat() == null) {
			setFormat(FormatFactory.getAssociatedFormat(getSystemName()));
		}

		if (getFormat() != null && getFormat().isUnknown()) {
			getFormat().setType(getSpecificType());
		}
	}

	/**
	 * Hook to lazily initialise immutable resources e.g. ISOs, zip files &amp;c.
	 *
	 * @since 1.90.0
	 * @see #resolve()
	 */
	protected void resolveOnce() { }

	/**
	 * Resolve events are hooks that allow DLNA resources to perform various forms
	 * of initialisation when navigated to or streamed i.e. they function as lazy
	 * constructors.
	 *
	 * This method is called by request handlers for a) requests for a stream
	 * or b) content directory browsing i.e. for potentially every request for a file or
	 * folder the renderer hasn't cached. Many resource types are immutable (e.g. playlists,
	 * zip files, DVD ISOs &amp;c.) and only need to respond to this event once.
	 * Most resource types don't "subscribe" to this event at all. This default implementation
	 * provides hooks for immutable resources and handles the event for resource types that
	 * don't care about it. The rest override this method and handle it accordingly. Currently,
	 * the only resource type that overrides it is {@link RealFile}.
	 *
	 * Note: resolving a resource once (only) doesn't prevent children being added to or
	 * removed from it (if supported). There are other mechanisms for that e.g.
	 * {@link #doRefreshChildren()} (see {@link Feed} for an example).
	 */
	public synchronized void resolve() {
		if (!resolved) {
			resolveOnce();
			// if resolve() isn't overridden, this file/folder is immutable
			// (or doesn't respond to resolve events, which amounts to the
			// same thing), so don't spam it with this event again.
			resolved = true;
		}
	}

	// Ditlew
	/**
	 * Returns the display name for the default renderer.
	 *
	 * @return The display name.
	 * @see #getDisplayName(RendererConfiguration)
	 */
	public String getDisplayName() {
		return getDisplayName(null);
	}

	/**
	 * Returns the DisplayName that is shown to the Renderer.
	 * Extra info might be appended depending on the settings, like item duration.
	 * This is based on {@link #getName()}.
	 *
	 * @param mediaRenderer Media Renderer for which to show information.
	 * @return String representing the item.
	 */
	public String getDisplayName(RendererConfiguration mediaRenderer) {
		if (displayName != null) { // cached
			return displayName;
		}

		displayName = getName();
		String subtitleFormat;
		String subtitleLanguage;
		boolean isNamedNoEncoding = false;
		if (
			this instanceof RealFile &&
			(
				configuration.isHideExtensions() ||
				configuration.isPrettifyFilenames()
			) &&
			!isFolder()
		) {
			if (configuration.isPrettifyFilenames()) {
				displayName = FileUtil.getFileNameWithRewriting(displayName);
			} else {
				displayName = FileUtil.getFileNameWithoutExtension(displayName);
			}
		}

		if (getPlayer() != null) {
			if (isNoName()) {
				displayName = "[" + getPlayer().name() + "]";
			} else {
				// Ditlew - WDTV Live don't show durations otherwise, and this is useful for finding the main title
				if (mediaRenderer != null && mediaRenderer.isShowDVDTitleDuration() && getMedia() != null && getMedia().getDvdtrack() > 0) {
					displayName += " - " + getMedia().getDurationString();
				}

				if (!configuration.isHideEngineNames()) {
					displayName += " [" + getPlayer().name() + "]";
				}
			}
		} else {
			if (isNoName()) {
				displayName = "[No encoding]";
				isNamedNoEncoding = true;
				if (mediaRenderer != null && StringUtils.isNotBlank(mediaRenderer.getSupportedSubtitles())) {
					isNamedNoEncoding = false;
				}
			} else if (nametruncate > 0) {
				displayName = displayName.substring(0, nametruncate).trim();
			}
		}

		if (
			isSubsFile() &&
			!isNamedNoEncoding &&
			(
				getMediaAudio() == null &&
				getMediaSubtitle() == null
			) && 
			(
				getPlayer() == null ||
				getPlayer().isExternalSubtitlesSupported()
			) &&
			!configuration.hideSubInfo()
		) {
			displayName += " {External Subtitles}";
		}

		if (getMediaAudio() != null) {
			String audioLanguage = "/" + getMediaAudio().getLangFullName();
			if ("/Undetermined".equals(audioLanguage)) {
				audioLanguage = "";
			}

			displayName = (getPlayer() != null ? ("[" + getPlayer().name() + "]") : "") + " {Audio: " + getMediaAudio().getAudioCodec() + audioLanguage + ((getMediaAudio().getFlavor() != null && mediaRenderer != null && mediaRenderer.isShowAudioMetadata()) ? (" (" + getMediaAudio().getFlavor() + ")") : "") + "}";
		}

		if (
			getMediaSubtitle() != null &&
			getMediaSubtitle().getId() != -1 &&
			!configuration.hideSubInfo()
		) {
			subtitleFormat = getMediaSubtitle().getType().getDescription();
			if ("(Advanced) SubStation Alpha".equals(subtitleFormat)) {
				subtitleFormat = "SSA";
			}

			subtitleLanguage = "/" + getMediaSubtitle().getLangFullName();
			if ("/Undetermined".equals(subtitleLanguage)) {
				subtitleLanguage = "";
			}

			displayName += " {Sub: " + subtitleFormat + subtitleLanguage + ((getMediaSubtitle().getFlavor() != null && mediaRenderer != null && mediaRenderer.isShowSubMetadata()) ? (" (" + getMediaSubtitle().getFlavor() + ")") : "") + "}";
		}

		if (isAvisynth()) {
			displayName = (getPlayer() != null ? ("[" + getPlayer().name()) : "") + " + AviSynth]";
		}

		if (getSplitRange().isEndLimitAvailable()) {
			displayName = ">> " + convertTimeToString(getSplitRange().getStart(), DURATION_TIME_FORMAT);
		}

		return displayName;
	}

	/**
	 * Prototype for returning URLs.
	 *
	 * @return An empty URL
	 */
	protected String getFileURL() {
		return getURL("");
	}

	/**
	 * @return Returns a URL pointing to an image representing the item. If
	 * none is available, "thumbnail0000.png" is used.
	 */
	protected String getThumbnailURL() {
		return getURL("thumbnail0000");
	}

	/**
	 * @param prefix
	 * @return Returns a URL for a given media item. Not used for container types.
	 */
	protected String getURL(String prefix) {
		StringBuilder sb = new StringBuilder();
		sb.append(PMS.get().getServer().getURL());
		sb.append("/get/");
		sb.append(getResourceId()); //id
		sb.append("/");
		sb.append(prefix);
		sb.append(encode(getName()));
		return sb.toString();
	}

	/**
	 * @param subs
	 * @return Returns a URL for a given subtitles item. Not used for container types.
	 */
	protected String getSubsURL(DLNAMediaSubtitle subs) {
		StringBuilder sb = new StringBuilder();
		sb.append(PMS.get().getServer().getURL());
		sb.append("/get/");
		sb.append(getResourceId()); //id
		sb.append("/");
		sb.append("subtitle0000");
		sb.append(encode(subs.getExternalFile().getName()));
		return sb.toString();
	}

	/**
	 * Transforms a String to UTF-8.
	 *
	 * @param s
	 * @return Transformed string s in UTF-8 encoding.
	 */
	private static String encode(String s) {
		try {
			return URLEncoder.encode(s, "UTF-8");
		} catch (UnsupportedEncodingException e) {
			LOGGER.debug("Caught exception", e);
		}
		return "";
	}

	/**
	 * @return Number of children objects. This might be used in the DLDI
	 * response, as some renderers might not have enough memory to hold the
	 * list for all children.
	 */
	public int childrenNumber() {
		if (getChildren() == null) {
			return 0;
		}
		return getChildren().size();
	}

	/**
	 * (non-Javadoc)
	 * @see java.lang.Object#clone()
	 */
	@Override
	protected DLNAResource clone() {
		DLNAResource o = null;
		try {
			o = (DLNAResource) super.clone();
			o.setId(null);

			// Clear the cached display name
			o.displayName = null;
			// Make sure clones (typically #--TRANSCODE--# folder files)
			// have the option to respond to resolve events
			o.resolved = false;
		} catch (CloneNotSupportedException e) {
			LOGGER.error(null, e);
		}

		return o;
	}

	// this shouldn't be public
	@Deprecated
	public String getFlags() {
		return getDlnaOrgOpFlags();
	}

	// permit the renderer to seek by time, bytes or both
	private String getDlnaOrgOpFlags() {
		return "DLNA.ORG_OP=" + dlnaOrgOpFlags;
	}

	/**
	 * @deprecated Use {@link #getDidlString(RendererConfiguration)} instead.
	 *
	 * @param mediaRenderer
	 * @return
	 */
	@Deprecated
	public final String toString(RendererConfiguration mediaRenderer) {
		return getDidlString(mediaRenderer);
	}

	/**
	 * Returns an XML (DIDL) representation of the DLNA node. It gives a
	 * complete representation of the item, with as many tags as available.
	 * Recommendations as per UPNP specification are followed where possible.
	 * 
	 * @param mediaRenderer
	 *            Media Renderer for which to represent this information. Useful
	 *            for some hacks.
	 * @return String representing the item. An example would start like this:
	 *         {@code <container id="0$1" childCount="1" parentID="0" restricted="true">}
	 */
	public final String getDidlString(RendererConfiguration mediaRenderer) {
		boolean subsAreValid = false;
		StringBuilder sb = new StringBuilder();
		if (!configuration.isDisableSubtitles() && StringUtils.isNotBlank(mediaRenderer.getSupportedSubtitles()) && getMedia() != null && getPlayer() == null) {
			OutputParams params = new OutputParams(configuration);
			Player.setAudioAndSubs(getSystemName(), getMedia(), params);
			if (params.sid != null) {
				String[] supportedSubs = mediaRenderer.getSupportedSubtitles().split(",");
				for (String supportedSub : supportedSubs) {
					if (params.sid.getType().toString().equals(supportedSub.trim().toUpperCase())) {
						setMediaSubtitle(params.sid);
						subsAreValid = true;
						break;
					}
				}
			}
		}

		if (isFolder()) {
			openTag(sb, "container");
		} else {
			openTag(sb, "item");
		}

		addAttribute(sb, "id", getResourceId());

		if (isFolder()) {
			if (!isDiscovered() && childrenNumber() == 0) {
				//  When a folder has not been scanned for resources, it will automatically have zero children.
				//  Some renderers like XBMC will assume a folder is empty when encountering childCount="0" and
				//  will not display the folder. By returning childCount="1" these renderers will still display
				//  the folder. When it is opened, its children will be discovered and childrenNumber() will be
				//  set to the right value.
				addAttribute(sb, "childCount", 1);
			} else {
				addAttribute(sb, "childCount", childrenNumber());
			}
		}
		addAttribute(sb, "parentID", getParentId());
		addAttribute(sb, "restricted", "true");
		endTag(sb);

		StringBuilder wireshark = new StringBuilder();
		final DLNAMediaAudio firstAudioTrack = getMedia() != null ? getMedia().getFirstAudioTrack() : null;
		if (firstAudioTrack != null && StringUtils.isNotBlank(firstAudioTrack.getSongname())) {
			wireshark.append(firstAudioTrack.getSongname() + (getPlayer() != null && !configuration.isHideEngineNames() ? (" [" + getPlayer().name() + "]") : ""));
			addXMLTagAndAttribute(
				sb,
				"dc:title",
				encodeXML(mediaRenderer.getDcTitle(resumeStr(wireshark.toString()), this))
			);
		} else { // Ditlew - org
			// Ditlew
			wireshark.append(((isFolder() || getPlayer() == null && subsAreValid) ? getDisplayName() : mediaRenderer.getUseSameExtension(getDisplayName(mediaRenderer))));
			String tmp = (isFolder() || getPlayer() == null && subsAreValid) ? getDisplayName() : mediaRenderer.getUseSameExtension(getDisplayName(mediaRenderer));
			addXMLTagAndAttribute(
				sb,
				"dc:title",
				encodeXML(mediaRenderer.getDcTitle(resumeStr(tmp), this))
			);
		}

		if (firstAudioTrack != null) {
			if (StringUtils.isNotBlank(firstAudioTrack.getAlbum())) {
				addXMLTagAndAttribute(sb, "upnp:album", encodeXML(firstAudioTrack.getAlbum()));
			}

			if (StringUtils.isNotBlank(firstAudioTrack.getArtist())) {
				addXMLTagAndAttribute(sb, "upnp:artist", encodeXML(firstAudioTrack.getArtist()));
				addXMLTagAndAttribute(sb, "dc:creator", encodeXML(firstAudioTrack.getArtist()));
			}

			if (StringUtils.isNotBlank(firstAudioTrack.getGenre())) {
				addXMLTagAndAttribute(sb, "upnp:genre", encodeXML(firstAudioTrack.getGenre()));
			}

			if (firstAudioTrack.getTrack() > 0) {
				addXMLTagAndAttribute(sb, "upnp:originalTrackNumber", "" + firstAudioTrack.getTrack());
			}
		}

		if (!isFolder()) {
			int indexCount = 1;

			if (mediaRenderer.isDLNALocalizationRequired()) {
				indexCount = getDLNALocalesCount();
			}

			for (int c = 0; c < indexCount; c++) {
				openTag(sb, "res");

				/**
				 * DLNA.ORG_OP flags
				 *
				 * Two booleans (binary digits) which determine what transport operations the renderer is allowed to
				 * perform (in the form of HTTP request headers): the first digit allows the renderer to send
				 * TimeSeekRange.DLNA.ORG (seek by time) headers; the second allows it to send RANGE (seek by byte)
				 * headers.
				 *
				 *    00 - no seeking (or even pausing) allowed
				 *    01 - seek by byte
				 *    10 - seek by time
				 *    11 - seek by both
				 *
				 * See here for an example of how these options can be mapped to keys on the renderer's controller:
				 * http://www.ps3mediaserver.org/forum/viewtopic.php?f=2&t=2908&p=12550#p12550
				 *
				 * Note that seek-by-byte is the preferred option for streamed files [1] and seek-by-time is the
				 * preferred option for transcoded files.
				 *
				 * [1] see http://www.ps3mediaserver.org/forum/viewtopic.php?f=6&t=15841&p=76201#p76201
				 *
				 * seek-by-time requires a) support by the renderer (via the SeekByTime renderer conf option)
				 * and b) support by the transcode engine.
				 *
				 * The seek-by-byte fallback doesn't work well with transcoded files [2], but it's better than
				 * disabling seeking (and pausing) altogether.
				 *
				 * [2] http://www.ps3mediaserver.org/forum/viewtopic.php?f=6&t=3507&p=16567#p16567 (bottom post)
				 */
				dlnaOrgOpFlags = "01"; // seek by byte (exclusive)

				if (mediaRenderer.isSeekByTime() && getPlayer() != null && getPlayer().isTimeSeekable()) {
					/**
					 * Some renderers - e.g. the PS3 and Panasonic TVs - behave erratically when
					 * transcoding if we keep the default seek-by-byte permission on when permitting
					 * seek-by-time: http://www.ps3mediaserver.org/forum/viewtopic.php?f=6&t=15841
					 *
					 * It's not clear if this is a bug in the DLNA libraries of these renderers or a bug
					 * in UMS, but setting an option in the renderer conf that disables seek-by-byte when
					 * we permit seek-by-time - e.g.:
					 *
					 *    SeekByTime = exclusive
					 *
					 * works around it.
					 */

					/**
					 * TODO (e.g. in a beta release): set seek-by-time (exclusive) here for *all* renderers:
					 * seek-by-byte isn't needed here (both the renderer and the engine support seek-by-time)
					 * and may be buggy on other renderers than the ones we currently handle.
					 *
					 * In the unlikely event that a renderer *requires* seek-by-both here, it can
					 * opt in with (e.g.):
					 *
					 *    SeekByTime = both
					 */
					if (mediaRenderer.isSeekByTimeExclusive()) {
						dlnaOrgOpFlags = "10"; // seek by time (exclusive)
					} else {
						dlnaOrgOpFlags = "11"; // seek by both
					}
				}

				addAttribute(sb, "xmlns:dlna", "urn:schemas-dlna-org:metadata-1-0/");

				// FIXME: There is a flaw here. In addChild(DLNAResource) the mime type
				// is determined for the default renderer. This renderer may rewrite the
				// mime type based on its configuration. Looking up that mime type is
				// not guaranteed to return a match for another renderer.
				String mime = mediaRenderer.getMimeType(mimeType());

				if (mime == null) {
					// FIXME: Setting the default to "video/mpeg" leaves a lot of audio files in the cold.
					mime = "video/mpeg";
				}

				dlnaspec = null;

				if (mediaRenderer.isDLNAOrgPNUsed()) {
					if (mediaRenderer.isPS3()) {
						if (mime.equals("video/x-divx")) {
							dlnaspec = "DLNA.ORG_PN=AVI";
						} else if (mime.equals("video/x-ms-wmv") && getMedia() != null && getMedia().getHeight() > 700) {
							dlnaspec = "DLNA.ORG_PN=WMVHIGH_PRO";
						}
					} else {
						if (mime.equals("video/mpeg")) {
							dlnaspec = "DLNA.ORG_PN=" + getMPEG_PS_PALLocalizedValue(c);

							if (getPlayer() != null) {
								boolean isFileMPEGTS = TsMuxeRVideo.ID.equals(getPlayer().id()) || VideoLanVideoStreaming.ID.equals(getPlayer().id());
								boolean isMuxableResult = getMedia().isMuxable(mediaRenderer);
								boolean isBravia = mediaRenderer.isBRAVIA();
								if (
									!isFileMPEGTS &&
									(
										(
											configuration.isMencoderMuxWhenCompatible() &&
											MEncoderVideo.ID.equals(getPlayer().id())
										) ||
										(
											configuration.isFFmpegMuxWhenCompatible() &&
											FFMpegVideo.ID.equals(getPlayer().id())
										)
									)
								) {
									if (isBravia) {
										/**
										 * Sony Bravia TVs (and possibly other renderers) need ORG_PN to be accurate.
										 * If the value does not match the media, it won't play the media.
										 * Often we can lazily predict the correct value to send, but due to
										 * MEncoder needing to mux via tsMuxeR, we need to work it all out
										 * before even sending the file list to these devices.
										 * This is very time-consuming so we should a) avoid using this
										 * chunk of code whenever possible, and b) design a better system.
										 * Ideally we would just mux to MPEG-PS instead of MPEG-TS so we could
										 * know it will always be PS, but most renderers will not accept H.264
										 * inside MPEG-PS. Another option may be to always produce MPEG-TS
										 * instead and we should check if that will be OK for all renderers.
										 *
										 * This code block comes from Player.setAudioAndSubs()
										 */
										boolean finishedMatchingPreferences = false;
										OutputParams params = new OutputParams(configuration);
										if (getMedia() != null) {
											// check for preferred audio
											StringTokenizer st = new StringTokenizer(configuration.getAudioLanguages(), ",");
											while (st != null && st.hasMoreTokens()) {
												String lang = st.nextToken();
												lang = lang.trim();
												LOGGER.trace("Looking for an audio track with lang: " + lang);
												for (DLNAMediaAudio audio : getMedia().getAudioTracksList()) {
													if (audio.matchCode(lang)) {
														params.aid = audio;
														LOGGER.trace("Matched audio track: " + audio);
														st = null;
														break;
													}
												}
											}
										}

										if (params.aid == null && getMedia().getAudioTracksList().size() > 0) {
											// Take a default audio track, dts first if possible
											for (DLNAMediaAudio audio : getMedia().getAudioTracksList()) {
												if (audio.isDTS()) {
													params.aid = audio;
													LOGGER.trace("Found priority audio track with DTS: " + audio);
													break;
												}
											}

											if (params.aid == null) {
												params.aid = getMedia().getAudioTracksList().get(0);
												LOGGER.trace("Chose a default audio track: " + params.aid);
											}
										}

										String currentLang = null;
										DLNAMediaSubtitle matchedSub = null;

										if (params.aid != null) {
											currentLang = params.aid.getLang();
										}

										if (params.sid != null && params.sid.getId() == -1) {
											LOGGER.trace("Don't want subtitles!");
											params.sid = null;
											setMediaSubtitle(params.sid);
											finishedMatchingPreferences = true;
										}

										if (!finishedMatchingPreferences && params.sid != null && !StringUtils.isEmpty(params.sid.getLiveSubURL())) {
											// live subtitles
											// currently only open subtitles
											LOGGER.debug("Live subtitles " + params.sid.getLiveSubURL());
											try {
												matchedSub = params.sid;
												String file = OpenSubtitle.fetchSubs(matchedSub.getLiveSubURL(), matchedSub.getLiveSubFile());
												if (!StringUtils.isEmpty(file)) {
													matchedSub.setExternalFile(new File(file));
													params.sid = matchedSub;
													setMediaSubtitle(params.sid);
													finishedMatchingPreferences = true;
												}
											} catch (IOException e) {
											}
										}

										if (!finishedMatchingPreferences) {
											StringTokenizer st1 = new StringTokenizer(configuration.getAudioSubLanguages(), ";");

											boolean matchedEmbeddedSubtitle = false;
											while (st1.hasMoreTokens()) {
												String pair = st1.nextToken();
												if (pair.contains(",")) {
													String audio = pair.substring(0, pair.indexOf(","));
													String sub = pair.substring(pair.indexOf(",") + 1);
													audio = audio.trim();
													sub = sub.trim();
													LOGGER.trace("Searching for a match for: " + currentLang + " with " + audio + " and " + sub);

													if (Iso639.isCodesMatching(audio, currentLang) || (currentLang != null && audio.equals("*"))) {
														if (sub.equals("off")) {
															matchedSub = new DLNAMediaSubtitle();
															matchedSub.setLang("off");
														} else {
															for (DLNAMediaSubtitle present_sub : getMedia().getSubtitleTracksList()) {
																if (present_sub.matchCode(sub) || sub.equals("*")) {
																	if (present_sub.getExternalFile() != null) {
																		if (configuration.isAutoloadExternalSubtitles()) {
																			// Subtitle is external and we want external subtitles, look no further
																			matchedSub = present_sub;
																			LOGGER.trace(" Found a match: " + matchedSub);
																			break;
																		} else {
																			// Subtitle is external but we do not want external subtitles, keep searching
																			LOGGER.trace(" External subtitle ignored because of user setting: " + present_sub);
																		}
																	} else {
																		matchedSub = present_sub;
																		LOGGER.trace(" Found a match: " + matchedSub);
																		if (configuration.isAutoloadExternalSubtitles()) {
																			// Subtitle is internal and we will wait to see if an external one is available instead
																			matchedEmbeddedSubtitle = true;
																		} else {
																			// Subtitle is internal and we will use it
																			break;
																		}
																	}
																}
															}
														}

														if (matchedSub != null && !matchedEmbeddedSubtitle) {
															break;
														}
													}
												}
											}

											if (matchedSub != null && params.sid == null) {
												if (configuration.isDisableSubtitles() || (matchedSub.getLang() != null && matchedSub.getLang().equals("off"))) {
													LOGGER.trace(" Disabled the subtitles: " + matchedSub);
												} else {
													params.sid = matchedSub;
													setMediaSubtitle(params.sid);
												}
											}

											if (!configuration.isDisableSubtitles() && params.sid == null && getMedia() != null) {
												// Check for subtitles again
												File video = new File(getSystemName());
												FileUtil.isSubtitlesExists(video, getMedia(), false);

												if (configuration.isAutoloadExternalSubtitles()) {
													boolean forcedSubsFound = false;
													// Priority to external subtitles
													for (DLNAMediaSubtitle sub : getMedia().getSubtitleTracksList()) {
														if (matchedSub != null && matchedSub.getLang() != null && matchedSub.getLang().equals("off")) {
															StringTokenizer st = new StringTokenizer(configuration.getForcedSubtitleTags(), ",");

															while (sub.getFlavor() != null && st.hasMoreTokens()) {
																String forcedTags = st.nextToken();
																forcedTags = forcedTags.trim();

																if (
																	sub.getFlavor().toLowerCase().indexOf(forcedTags) > -1 &&
																	Iso639.isCodesMatching(sub.getLang(), configuration.getForcedSubtitleLanguage())
																) {
																	LOGGER.trace("Forcing preferred subtitles : " + sub.getLang() + "/" + sub.getFlavor());
																	LOGGER.trace("Forced subtitles track : " + sub);

																	if (sub.getExternalFile() != null) {
																		LOGGER.trace("Found external forced file : " + sub.getExternalFile().getAbsolutePath());
																	}
																	params.sid = sub;
																	setMediaSubtitle(params.sid);
																	forcedSubsFound = true;
																	break;
																}
															}
															if (forcedSubsFound == true) {
																break;
															}
														} else {
															LOGGER.trace("Found subtitles track: " + sub);

															if (sub.getExternalFile() != null) {
																LOGGER.trace("Found external file: " + sub.getExternalFile().getAbsolutePath());
																params.sid = sub;
																setMediaSubtitle(params.sid);
																break;
															}
														}
													}
												}
												if (
													matchedSub != null &&
													matchedSub.getLang() != null &&
													matchedSub.getLang().equals("off")
												) {
													finishedMatchingPreferences = true;
												}

												if (!finishedMatchingPreferences && params.sid == null) {
													StringTokenizer st = new StringTokenizer(configuration.getSubtitlesLanguages(), ",");
													while (st != null && st.hasMoreTokens()) {
														String lang = st.nextToken();
														lang = lang.trim();
														LOGGER.trace("Looking for a subtitle track with lang: " + lang);
														for (DLNAMediaSubtitle sub : getMedia().getSubtitleTracksList()) {
															if (
																sub.matchCode(lang) &&
																!(
																	!configuration.isAutoloadExternalSubtitles() &&
																	sub.getExternalFile() != null
																)
															) {
																params.sid = sub;
																LOGGER.trace("Matched sub track: " + params.sid);
																st = null;
																break;
															}
														}
													}
												}
											}
										}

										if (getMediaSubtitle() == null) {
											LOGGER.trace("We do not want a subtitle for " + getName());
										} else {
											LOGGER.trace("We do want a subtitle for " + getName());
										}
									}

									if (
										(
											getMediaSubtitle() == null &&
											!isSubsFile() &&
											getMedia() != null &&
											getMedia().getDvdtrack() == 0 &&
											isMuxableResult &&
											mediaRenderer.isMuxH264MpegTS()
										) ||
										mediaRenderer.isTranscodeToMPEGTSAC3()
									) {
										isFileMPEGTS = true;
									}
								}

								if (isFileMPEGTS) {
									dlnaspec = "DLNA.ORG_PN=" + getMPEG_TS_SD_EU_ISOLocalizedValue(c);
									if (
										getMedia().isH264() &&
										!VideoLanVideoStreaming.ID.equals(getPlayer().id()) &&
										isMuxableResult
									) {
										dlnaspec = "DLNA.ORG_PN=AVC_TS_HD_24_AC3_ISO";
									}
								}
							} else if (getMedia() != null) {
								if (getMedia().isMpegTS()) {
									dlnaspec = "DLNA.ORG_PN=" + getMPEG_TS_SD_EULocalizedValue(c);
									if (getMedia().isH264()) {
										dlnaspec = "DLNA.ORG_PN=AVC_TS_HD_50_AC3";
									}
								}
							}
						} else if (mime.equals("video/vnd.dlna.mpeg-tts")) {
							// patters - on Sony BDP m2ts clips aren't listed without this
							dlnaspec = "DLNA.ORG_PN=" + getMPEG_TS_SD_EULocalizedValue(c);
						} else if (mime.equals("image/jpeg")) {
							dlnaspec = "DLNA.ORG_PN=JPEG_LRG";
						} else if (mime.equals("audio/mpeg")) {
							dlnaspec = "DLNA.ORG_PN=MP3";
						} else if (mime.substring(0, 9).equals("audio/L16") || mime.equals("audio/wav")) {
							dlnaspec = "DLNA.ORG_PN=LPCM";
						}
					}

					if (dlnaspec != null) {
						dlnaspec = "DLNA.ORG_PN=" + mediaRenderer.getDLNAPN(dlnaspec.substring(12));
					}
				}

				String tempString = "http-get:*:" + mime + ":" + (dlnaspec != null ? (dlnaspec + ";") : "") + getDlnaOrgOpFlags();

				wireshark.append(" ").append(tempString);
				addAttribute(sb, "protocolInfo", tempString);

<<<<<<< HEAD
				if (subsAreValid) {
=======
				if (subsAreValid && !mediaRenderer.useClosedCaption()) {
>>>>>>> d2d210c0
					addAttribute(sb, "pv:subtitleFileType", getMediaSubtitle().getType().getExtension().toUpperCase());
					wireshark.append(" pv:subtitleFileType=").append(getMediaSubtitle().getType().getExtension().toUpperCase());
					addAttribute(sb, "pv:subtitleFileUri", getSubsURL(getMediaSubtitle()));
					wireshark.append(" pv:subtitleFileUri=").append(getSubsURL(getMediaSubtitle()));
				}

				if (getFormat() != null && getFormat().isVideo() && getMedia() != null && getMedia().isMediaparsed()) {
					if (getPlayer() == null && getMedia() != null) {
						wireshark.append(" size=").append(getMedia().getSize());
						addAttribute(sb, "size", getMedia().getSize());
					} else {
						long transcoded_size = mediaRenderer.getTranscodedSize();
						if (transcoded_size != 0) {
							wireshark.append(" size=").append(transcoded_size);
							addAttribute(sb, "size", transcoded_size);
						}
					}
					if (getMedia().getDuration() != null) {
						if (getSplitRange().isEndLimitAvailable()) {
							wireshark.append(" duration=").append(convertTimeToString(getSplitRange().getDuration(), DURATION_TIME_FORMAT));
							addAttribute(sb, "duration", convertTimeToString(getSplitRange().getDuration(), DURATION_TIME_FORMAT));
						} else {
							wireshark.append(" duration=").append(getMedia().getDurationString());
							addAttribute(sb, "duration", getMedia().getDurationString());
						}
					}
					if (getMedia().getResolution() != null) {
						addAttribute(sb, "resolution", getMedia().getResolution());
					}
					addAttribute(sb, "bitrate", getMedia().getRealVideoBitrate());
					if (firstAudioTrack != null) {
						if (firstAudioTrack.getAudioProperties().getNumberOfChannels() > 0) {
							addAttribute(sb, "nrAudioChannels", firstAudioTrack.getAudioProperties().getNumberOfChannels());
						}
						if (firstAudioTrack.getSampleFrequency() != null) {
							addAttribute(sb, "sampleFrequency", firstAudioTrack.getSampleFrequency());
						}
					}
				} else if (getFormat() != null && getFormat().isImage()) {
					if (getMedia() != null && getMedia().isMediaparsed()) {
						wireshark.append(" size=").append(getMedia().getSize());
						addAttribute(sb, "size", getMedia().getSize());
						if (getMedia().getResolution() != null) {
							addAttribute(sb, "resolution", getMedia().getResolution());
						}
					} else {
						wireshark.append(" size=").append(length());
						addAttribute(sb, "size", length());
					}
				} else if (getFormat() != null && getFormat().isAudio()) {
					if (getMedia() != null && getMedia().isMediaparsed()) {
						addAttribute(sb, "bitrate", getMedia().getBitrate());
						if (getMedia().getDuration() != null) {
							wireshark.append(" duration=").append(convertTimeToString(getMedia().getDuration(), DURATION_TIME_FORMAT));
							addAttribute(sb, "duration", convertTimeToString(getMedia().getDuration(), DURATION_TIME_FORMAT));
						}
						if (firstAudioTrack != null && firstAudioTrack.getSampleFrequency() != null) {
							addAttribute(sb, "sampleFrequency", firstAudioTrack.getSampleFrequency());
						}
						if (firstAudioTrack != null) {
							addAttribute(sb, "nrAudioChannels", firstAudioTrack.getAudioProperties().getNumberOfChannels());
						}

						if (getPlayer() == null) {
							wireshark.append(" size=").append(getMedia().getSize());
							addAttribute(sb, "size", getMedia().getSize());
						} else {
							// Calculate WAV size
							if (firstAudioTrack != null) {
								int defaultFrequency = mediaRenderer.isTranscodeAudioTo441() ? 44100 : 48000;
								if (!configuration.isAudioResample()) {
									try {
										// FIXME: Which exception could be thrown here?
										defaultFrequency = firstAudioTrack.getSampleRate();
									} catch (Exception e) {
										LOGGER.debug("Caught exception", e);
									}
								}
								int na = firstAudioTrack.getAudioProperties().getNumberOfChannels();
								if (na > 2) { // No 5.1 dump in MPlayer
									na = 2;
								}
								int finalSize = (int) (getMedia().getDurationInSeconds() * defaultFrequency * 2 * na);
								LOGGER.trace("Calculated size for " + getSystemName() + ": " + finalSize);
								wireshark.append(" size=").append(finalSize);
								addAttribute(sb, "size", finalSize);
							}
						}
					} else {
						wireshark.append(" size=").append(length());
						addAttribute(sb, "size", length());
					}
				} else {
					wireshark.append(" size=").append(DLNAMediaInfo.TRANS_SIZE).append(" duration=09:59:59");
					addAttribute(sb, "size", DLNAMediaInfo.TRANS_SIZE);
					addAttribute(sb, "duration", "09:59:59");
					addAttribute(sb, "bitrate", "1000000");
				}
				endTag(sb);
				wireshark.append(" ").append(getFileURL());
				LOGGER.trace("Network debugger: " + wireshark.toString());
				wireshark.setLength(0);
				sb.append(getFileURL());
				closeTag(sb, "res");
			}
		}

		if (subsAreValid) {
<<<<<<< HEAD
			openTag(sb, "res");
			String format = getMediaSubtitle().getType().getExtension();
			if (StringUtils.isBlank(format)) {
				format = "plain";
			}
			addAttribute(sb, "protocolInfo", "http-get:*:text/" + format + ":*");
			endTag(sb);
			String subsURL = getSubsURL(getMediaSubtitle());
			sb.append(subsURL);
			closeTag(sb, "res");
			LOGGER.trace("Network debugger: http-get:*:text/" + format + ":*" + subsURL);
=======
			String subsURL = getSubsURL(getMediaSubtitle());
			if (mediaRenderer.useClosedCaption()) {
				openTag(sb, "sec:CaptionInfoEx");
				addAttribute(sb, "sec:type", "srt");
				endTag(sb);
				sb.append(subsURL);
				closeTag(sb, "sec:CaptionInfoEx");
				LOGGER.trace("Network debugger: sec:CaptionInfoEx: sec:type=srt " + subsURL);
			} else {
				openTag(sb, "res");
				String format = getMediaSubtitle().getType().getExtension();
				if (StringUtils.isBlank(format)) {
					format = "plain";
				}
				addAttribute(sb, "protocolInfo", "http-get:*:text/" + format + ":*");
				endTag(sb);
				sb.append(subsURL);
				closeTag(sb, "res");
				LOGGER.trace("Network debugger: http-get:*:text/" + format + ":*" + subsURL);
			}
>>>>>>> d2d210c0
		}

		appendThumbnail(mediaRenderer, sb);

		if (getLastModified() > 0 && !mediaRenderer.isOmitDcDate()) {
			addXMLTagAndAttribute(sb, "dc:date", SDF_DATE.format(new Date(getLastModified())));
		}

		String uclass;
		if (first != null && getMedia() != null && !getMedia().isSecondaryFormatValid()) {
			uclass = "dummy";
		} else {
			if (isFolder()) {
				uclass = "object.container.storageFolder";
				boolean xbox = mediaRenderer.isXBOX();
				if (xbox && getFakeParentId() != null && getFakeParentId().equals("7")) {
					uclass = "object.container.album.musicAlbum";
				} else if (xbox && getFakeParentId() != null && getFakeParentId().equals("6")) {
					uclass = "object.container.person.musicArtist";
				} else if (xbox && getFakeParentId() != null && getFakeParentId().equals("5")) {
					uclass = "object.container.genre.musicGenre";
				} else if (xbox && getFakeParentId() != null && getFakeParentId().equals("F")) {
					uclass = "object.container.playlistContainer";
				}
			} else if (getFormat() != null && getFormat().isVideo()) {
				uclass = "object.item.videoItem";
			} else if (getFormat() != null && getFormat().isImage()) {
				uclass = "object.item.imageItem.photo";
			} else if (getFormat() != null && getFormat().isAudio()) {
				uclass = "object.item.audioItem.musicTrack";
			} else {
				uclass = "object.item.videoItem";
			}
		}
		addXMLTagAndAttribute(sb, "upnp:class", uclass);

		if (isFolder()) {
			closeTag(sb, "container");
		} else {
			closeTag(sb, "item");
		}
		return sb.toString();
	}

	/**
	 * Generate and append the response for the thumbnail based on the
	 * configuration of the renderer.
	 *
	 * @param mediaRenderer The renderer configuration.
	 * @param sb The StringBuilder to append the response to.
	 */
	private void appendThumbnail(RendererConfiguration mediaRenderer, StringBuilder sb) {
		final String thumbURL = getThumbnailURL();

		if (StringUtils.isNotBlank(thumbURL)) {
			if (mediaRenderer.getThumbNailAsResource()) {
				// Samsung 2012 (ES and EH) models do not recognize the "albumArtURI" element. Instead,
				// the "res" element should be used.
				// Also use "res" when faking JPEG thumbs.
				openTag(sb, "res");

				if (getThumbnailContentType().equals(PNG_TYPEMIME) && !mediaRenderer.isForceJPGThumbnails()) {
					addAttribute(sb, "protocolInfo", "http-get:*:image/png:DLNA.ORG_PN=PNG_TN");
				} else {
					addAttribute(sb, "protocolInfo", "http-get:*:image/jpeg:DLNA.ORG_PN=JPEG_TN");
				}

				endTag(sb);
				sb.append(thumbURL);
				closeTag(sb, "res");
			} else {
				// Renderers that can handle the "albumArtURI" element.
				openTag(sb, "upnp:albumArtURI");
				addAttribute(sb, "xmlns:dlna", "urn:schemas-dlna-org:metadata-1-0/");

				if (getThumbnailContentType().equals(PNG_TYPEMIME) && !mediaRenderer.isForceJPGThumbnails()) {
					addAttribute(sb, "dlna:profileID", "PNG_TN");
				} else {
					addAttribute(sb, "dlna:profileID", "JPEG_TN");
				}

				endTag(sb);
				sb.append(thumbURL);
				closeTag(sb, "upnp:albumArtURI");
			}
		}
	}

	private String getRequestId(String rendererId) {
		return String.format("%s|%x|%s", rendererId, hashCode(), getSystemName());
	}

	/**
	 * Plugin implementation. When this item is going to play, it will notify all the StartStopListener objects available.
	 * @see StartStopListener
	 */
	public void startPlaying(final String rendererId) {
		final String requestId = getRequestId(rendererId);
		synchronized (requestIdToRefcount) {
			Integer temp = requestIdToRefcount.get(requestId);
			if (temp == null) {
				temp = 0;
			}
			final Integer refCount = temp;
			requestIdToRefcount.put(requestId, refCount + 1);
			if (refCount == 0) {
				final DLNAResource self = this;
				Runnable r = new Runnable() {
					@Override
					public void run() {
						InetAddress rendererIp;
						try {
							rendererIp = InetAddress.getByName(rendererId);
							RendererConfiguration renderer = RendererConfiguration.getRendererConfigurationBySocketAddress(rendererIp);
							String rendererName = "unknown renderer";
							try {
								rendererName = renderer.getRendererName();
							} catch (NullPointerException e) { }
							LOGGER.info("Started playing " + getName() + " on your " + rendererName);
							LOGGER.debug("The full filename of which is: " + getSystemName() + " and the address of the renderer is: " + rendererId);
						} catch (UnknownHostException ex) {
							LOGGER.debug("" + ex);
						}

						startTime = System.currentTimeMillis();

						for (final ExternalListener listener : ExternalFactory.getExternalListeners()) {
							if (listener instanceof StartStopListener) {
								// run these asynchronously for slow handlers (e.g. logging, scrobbling)
								Runnable fireStartStopEvent = new Runnable() {
									@Override
									public void run() {
										try {
											((StartStopListener) listener).nowPlaying(getMedia(), self);
										} catch (Throwable t) {
											LOGGER.error("Notification of startPlaying event failed for StartStopListener {}", listener.getClass(), t);
										}
									}
								};
								new Thread(fireStartStopEvent, "StartPlaying Event for " + listener.name()).start();
							}
						}
					}
				};

				new Thread(r, "StartPlaying Event").start();
			}
		}
	}

	/**
	 * Plugin implementation. When this item is going to stop playing, it will notify all the StartStopListener
	 * objects available.
	 * @see StartStopListener
	 */
	public void stopPlaying(final String rendererId) {
		final DLNAResource self = this;
		final String requestId = getRequestId(rendererId);
		Runnable defer = new Runnable() {
			@Override
			public void run() {
				try {
					Thread.sleep(STOP_PLAYING_DELAY);
				} catch (InterruptedException e) {
					LOGGER.error("stopPlaying sleep interrupted", e);
				}

				synchronized (requestIdToRefcount) {
					final Integer refCount = requestIdToRefcount.get(requestId);
					assert refCount != null;
					assert refCount > 0;
					requestIdToRefcount.put(requestId, refCount - 1);

					Runnable r = new Runnable() {
						@Override
						public void run() {
							if (refCount == 1) {
								InetAddress rendererIp;
								try {
									rendererIp = InetAddress.getByName(rendererId);
									RendererConfiguration renderer = RendererConfiguration.getRendererConfigurationBySocketAddress(rendererIp);
									String rendererName = "unknown renderer";
									try {
										rendererName = renderer.getRendererName();
									} catch (NullPointerException e) { }
									LOGGER.info("Stopped playing " + getName() + " on your " + rendererName);
									LOGGER.debug("The full filename of which is: " + getSystemName() + " and the address of the renderer is: " + rendererId);
								} catch (UnknownHostException ex) {
									LOGGER.debug("" + ex);
								}

								// Initiate the code that figures out whether to create a resume item
								if (getMedia() != null) {
									long durSec = (long) getMedia().getDurationInSeconds();
									if (externalProcess != null && (durSec == 0 || durSec == DLNAMediaInfo.TRANS_SIZE)) {
										ProcessWrapperImpl pw = (ProcessWrapperImpl) externalProcess;
										String dur = pw.getDuration();
										if (StringUtils.isNotEmpty(dur)) {
											getMedia().setDuration(convertStringToTime(dur));
										}
									}
								}

								PMS.get().getFrame().setStatusLine("");

								internalStop();

								for (final ExternalListener listener : ExternalFactory.getExternalListeners()) {
									if (listener instanceof StartStopListener) {
										// run these asynchronously for slow handlers (e.g. logging, scrobbling)
										Runnable fireStartStopEvent = new Runnable() {
											@Override
											public void run() {
												try {
													((StartStopListener) listener).donePlaying(getMedia(), self);
												} catch (Throwable t) {
													LOGGER.error("Notification of donePlaying event failed for StartStopListener {}", listener.getClass(), t);
												}
											}
										};

										new Thread(fireStartStopEvent, "StopPlaying Event for " + listener.name()).start();
									}
								}
							}
						}
					};

					new Thread(r, "StopPlaying Event").start();
				}
			}
		};

		new Thread(defer, "StopPlaying Event Deferrer").start();
	}

	/**
	 * Returns an InputStream of this DLNAResource that starts at a given time, if possible. Very useful if video chapters are being used.
	 * @param range
	 * @param mediarenderer
	 * @return The inputstream
	 * @throws IOException
	 */
	public InputStream getInputStream(Range range, RendererConfiguration mediarenderer) throws IOException {
		LOGGER.trace("Asked stream chunk : " + range + " of " + getName() + " and player " + getPlayer());

		// shagrath: small fix, regression on chapters
		boolean timeseek_auto = false;
		// Ditlew - WDTV Live
		// Ditlew - We convert byteoffset to timeoffset here. This needs the stream to be CBR!
		int cbr_video_bitrate = mediarenderer.getCBRVideoBitrate();
		long low = range.isByteRange() && range.isStartOffsetAvailable() ? range.asByteRange().getStart() : 0;
		long high = range.isByteRange() && range.isEndLimitAvailable() ? range.asByteRange().getEnd() : -1;
		Range.Time timeRange = range.createTimeRange();

		if (getPlayer() != null && low > 0 && cbr_video_bitrate > 0) {
			int used_bit_rated = (int) ((cbr_video_bitrate + 256) * 1024 / 8 * 1.04); // 1.04 = container overhead
			if (low > used_bit_rated) {
				timeRange.setStart((double) (low / (used_bit_rated)));
				low = 0;

				// WDTV Live - if set to TS it asks multiple times and ends by
				// asking for an invalid offset which kills MEncoder
				if (timeRange.getStartOrZero() > getMedia().getDurationInSeconds()) {
					return null;
				}

				// Should we rewind a little (in case our overhead isn't accurate enough)
				int rewind_secs = mediarenderer.getByteToTimeseekRewindSeconds();
				timeRange.rewindStart(rewind_secs);

				// shagrath:
				timeseek_auto = true;
			}
		}

		// Determine source of the stream
		if (getPlayer() == null && !isResume()) {
			// No transcoding
			if (this instanceof IPushOutput) {
				PipedOutputStream out = new PipedOutputStream();
				InputStream fis = new PipedInputStream(out);
				((IPushOutput) this).push(out);

				if (low > 0) {
					fis.skip(low);
				}
				// http://www.ps3mediaserver.org/forum/viewtopic.php?f=11&t=12035
				fis = wrap(fis, high, low);

				return fis;
			}

			InputStream fis;
			if (getFormat() != null && getFormat().isImage() && getMedia() != null && getMedia().getOrientation() > 1 && mediarenderer.isAutoRotateBasedOnExif()) {
				// seems it's a jpeg file with an orientation setting to take care of
				fis = ImagesUtil.getAutoRotateInputStreamImage(getInputStream(), getMedia().getOrientation());
				if (fis == null) { // error, let's return the original one
					fis = getInputStream();
				}
			} else {
				fis = getInputStream();
			}

			if (fis != null) {
				if (low > 0) {
					fis.skip(low);
				}

				// http://www.ps3mediaserver.org/forum/viewtopic.php?f=11&t=12035
				fis = wrap(fis, high, low);

				if (timeRange.getStartOrZero() > 0 && this instanceof RealFile) {
					fis.skip(MpegUtil.getPositionForTimeInMpeg(((RealFile) this).getFile(), (int) timeRange.getStartOrZero() ));
				}
			}
			return fis;
		} else {
			// Pipe transcoding result
			OutputParams params = new OutputParams(configuration);
			params.aid = getMediaAudio();
			params.sid = getMediaSubtitle();
			params.header = getHeaders();
			params.mediaRenderer = mediarenderer;
			timeRange.limit(getSplitRange());
			params.timeseek = timeRange.getStartOrZero();
			params.timeend = timeRange.getEndOrZero();
			params.shift_scr = timeseek_auto;

			if (this instanceof IPushOutput) {
				params.stdin = (IPushOutput) this;
			}

			if (resume != null) {
				params.timeseek += (long) (resume.getTimeOffset() / 1000);
				if (getPlayer() == null) {
					setPlayer(new ResumePlayer());
				}
			}

			// (Re)start transcoding process if necessary
			if (externalProcess == null || externalProcess.isDestroyed()) {
				// First playback attempt => start new transcoding process
				LOGGER.debug("Starting transcode/remux of " + getName() + " with media info: " + getMedia().toString());

				externalProcess = getPlayer().launchTranscode(this, getMedia(), params);

				if (params.waitbeforestart > 0) {
					LOGGER.trace("Sleeping for {} milliseconds", params.waitbeforestart);
					try {
						Thread.sleep(params.waitbeforestart);
					} catch (InterruptedException e) {
						LOGGER.error(null, e);
					}
					LOGGER.trace("Finished sleeping for " + params.waitbeforestart + " milliseconds");
				}
			} else if (
				params.timeseek > 0 &&
				getMedia() != null &&
				getMedia().isMediaparsed() &&
				getMedia().getDurationInSeconds() > 0
			) {
				// Time seek request => stop running transcode process and start a new one
				LOGGER.debug("Requesting time seek: " + params.timeseek + " seconds");
				params.minBufferSize = 1;
				Runnable r = new Runnable() {
					@Override
					public void run() {
						externalProcess.stopProcess();
					}
				};
				new Thread(r, "External Process Stopper").start();
				ProcessWrapper newExternalProcess = getPlayer().launchTranscode(this, getMedia(), params);
				try {
					Thread.sleep(1000);
				} catch (InterruptedException e) {
					LOGGER.error(null, e);
				}
				if (newExternalProcess == null) {
					LOGGER.trace("External process instance is null... sounds not good");
				}
				externalProcess = newExternalProcess;
			}
			if (externalProcess == null) {
				return null;
			}
			InputStream is = null;
			int timer = 0;
			while (is == null && timer < 10) {
				is = externalProcess.getInputStream(low);
				timer++;
				if (is == null) {
					LOGGER.debug("External input stream instance is null... sounds not good, waiting 500ms");
					try {
						Thread.sleep(500);
					} catch (InterruptedException e) {
					}
				}
			}

			// fail fast: don't leave a process running indefinitely if it's
			// not producing output after params.waitbeforestart milliseconds + 5 seconds
			// this cleans up lingering MEncoder web video transcode processes that hang
			// instead of exiting
			if (is == null && externalProcess != null && !externalProcess.isDestroyed()) {
				Runnable r = new Runnable() {
					@Override
					public void run() {
						LOGGER.error("External input stream instance is null... stopping process");
						externalProcess.stopProcess();
					}
				};
				new Thread(r, "Hanging External Process Stopper").start();
			}
			return is;
		}
	}

	/**
	 * Wrap an {@link InputStream} in a {@link SizeLimitInputStream} that sets a
	 * limit to the maximum number of bytes to be read from the original input
	 * stream. The number of bytes is determined by the high and low value
	 * (bytes = high - low). If the high value is less than the low value, the
	 * input stream is not wrapped and returned as is.
	 *
	 * @param input
	 *            The input stream to wrap.
	 * @param high
	 *            The high value.
	 * @param low
	 *            The low value.
	 * @return The resulting input stream.
	 */
	private InputStream wrap(InputStream input, long high, long low) {
		if (input != null && high > low) {
			long bytes = (high - (low < 0 ? 0 : low)) + 1;
			LOGGER.trace("Using size-limiting stream (" + bytes + " bytes)");
			return new SizeLimitInputStream(input, bytes);
		}
		return input;
	}

	public String mimeType() {
		if (getPlayer() != null) {
			// FIXME: This cannot be right. A player like FFmpeg can output many
			// formats depending on the media and the renderer. Also, players are
			// singletons. Therefore it is impossible to have exactly one mime
			// type to return.
			return getPlayer().mimeType();
		} else if (getMedia() != null && getMedia().isMediaparsed()) {
			return getMedia().getMimeType();
		} else if (getFormat() != null) {
			return getFormat().mimeType();
		} else {
			return getDefaultMimeType(getSpecificType());
		}
	}

	/**
	 * Prototype function. Original comment: need to override if some thumbnail work is to be done when mediaparserv2 enabled
	 */
	public void checkThumbnail() {
		// need to override if some thumbnail work is to be done when mediaparserv2 enabled
	}

	/**
	 * Checks if a thumbnail exists, and, if not, generates one (if possible).
	 * Called from Request/RequestV2 in response to thumbnail requests e.g. HEAD /get/0$1$0$42$3/thumbnail0000%5BExample.mkv
	 * Calls DLNAMediaInfo.generateThumbnail, which in turn calls DLNAMediaInfo.parse.
	 *
	 * @param inputFile File to check or generate the thumbnail for.
	 */
	protected void checkThumbnail(InputFile inputFile) {
		if (getMedia() != null && !getMedia().isThumbready() && configuration.isThumbnailGenerationEnabled()) {
			getMedia().setThumbready(true);
			getMedia().generateThumbnail(inputFile, getFormat(), getType());
			if (getMedia().getThumb() != null && configuration.getUseCache() && inputFile.getFile() != null) {
				PMS.get().getDatabase().updateThumbnail(inputFile.getFile().getAbsolutePath(), inputFile.getFile().lastModified(), getType(), getMedia());
			}
		}
	}

	/**
	 * Returns the input stream for this resource's generic thumbnail,
	 * which is the first of:
	 *          - its Format icon, if any
	 *          - the fallback image, if any
	 *          - the default video icon
	 *
	 * @param fallback
	 *            the fallback image, or null.
	 *
	 * @return The InputStream
	 * @throws IOException
	 */
	public InputStream getGenericThumbnailInputStream(String fallback) throws IOException {
		String thumb = fallback;
		if (getFormat() != null && getFormat().getIcon() != null) {
			thumb = getFormat().getIcon();
		}

		// Thumb could be:
		if (thumb != null) {
			// A local file
			if (new File(thumb).exists()) {
				return new FileInputStream(thumb);
			}

			// A jar resource
			InputStream is;
			if ((is = getResourceInputStream(thumb)) != null) {
				return is;
			}

			// A URL
			try {
				return downloadAndSend(thumb, true);
			} catch (Exception e) {}
		}

		// Or none of the above
		String defaultThumbnailImage = "images/thumbnail-video-256.png";
		if (getDefaultRenderer() != null && getDefaultRenderer().isForceJPGThumbnails()) {
			defaultThumbnailImage = "images/thumbnail-video-120.jpg";
		}
		return getResourceInputStream(defaultThumbnailImage);
	}

	/**
	 * Returns the input stream for this resource's thumbnail
	 * (or a default image if a thumbnail can't be found).
	 * Typically overridden by a subclass.
	 *
	 * @return The InputStream
	 * @throws IOException
	 */
	public InputStream getThumbnailInputStream() throws IOException {
		String id = null;

		if (getMediaAudio() != null) {
			id = getMediaAudio().getLang();
		}

		if (getMediaSubtitle() != null && getMediaSubtitle().getId() != -1) {
			id = getMediaSubtitle().getLang();
		}

		if ((getMediaSubtitle() != null || getMediaAudio() != null) && StringUtils.isBlank(id)) {
			id = DLNAMediaLang.UND;
		}

		if (id != null) {
			String code = Iso639.getISO639_2Code(id.toLowerCase());
			return getResourceInputStream("/images/codes/" + code + ".png");
		}

		if (isAvisynth()) {
			return getResourceInputStream("/images/logo-avisynth.png");
		}
		return getGenericThumbnailInputStream(null);
	}

	public String getThumbnailContentType() {
		return HTTPResource.JPEG_TYPEMIME;
	}

	public int getType() {
		if (getFormat() != null) {
			return getFormat().getType();
		} else {
			return Format.UNKNOWN;
		}
	}

	/**
	 * Prototype function.
	 *
	 * @return true if child can be added to other folder.
	 * @see #addChild(DLNAResource)
	 */
	public abstract boolean isValid();

	public boolean allowScan() {
		return false;
	}

	/**
	 * (non-Javadoc)
	 * @see java.lang.Object#toString()
	 */
	@Override
	public String toString() {
		StringBuilder result = new StringBuilder();
		result.append(getClass().getSimpleName());
		result.append(" [id=");
		result.append(getId());
		result.append(", name=");
		result.append(getName());
		result.append(", full path=");
		result.append(getResourceId());
		result.append(", ext=");
		result.append(getFormat());
		result.append(", discovered=");
		result.append(isDiscovered());
		result.append("]");
		return result.toString();
	}

	/**
	 * Returns the specific type of resource. Valid types are defined in {@link Format}.
	 *
	 * @return The specific type
	 */
	protected int getSpecificType() {
		return specificType;
	}

	/**
	 * Set the specific type of this resource. Valid types are defined in {@link Format}.
	 * @param specificType The specific type to set.
	 */
	protected void setSpecificType(int specificType) {
		this.specificType = specificType;
	}

	/**
	 * Returns the {@link Format} of this resource, which defines its capabilities.
	 *
	 * @return The format of this resource.
	 */
	public Format getFormat() {
		return format;
	}

	/**
	 * Sets the {@link Format} of this resource, thereby defining its capabilities.
	 *
	 * @param format The format to set.
	 */
	protected void setFormat(Format format) {
		this.format = format;

		// Set deprecated variable for backwards compatibility
		ext = format;
	}
 
	/**
	 * @deprecated Use {@link #getFormat()} instead.
	 *
	 * @return The format of this resource.
	 */
	@Deprecated
	public Format getExt() {
		return getFormat();
	}

	/**
	 * @deprecated Use {@link #setFormat(Format)} instead.
	 *
	 * @param format The format to set.
	 */
	@Deprecated
	protected void setExt(Format format) {
		setFormat(format);
	}

	/**
	 * Returns the {@link DLNAMediaInfo} object for this resource, containing the
	 * specifics of this resource, e.g. the duration.
	 *
	 * @return The object containing detailed information.
	 */
	public DLNAMediaInfo getMedia() {
		return media;
	}

	/**
	 * Sets the the {@link DLNAMediaInfo} object that contains all specifics for
	 * this resource.
	 *
	 * @param media The object containing detailed information.
	 * @since 1.50
	 */
	protected void setMedia(DLNAMediaInfo media) {
		this.media = media;
	}

	/**
	 * Returns the {@link DLNAMediaAudio} object for this resource that contains
	 * the audio specifics. A resource can have many audio tracks, this method
	 * returns the one that should be played.
	 *
	 * @return The audio object containing detailed information.
	 * @since 1.50
	 */
	public DLNAMediaAudio getMediaAudio() {
		return media_audio;
	}

	/**
	 * Sets the {@link DLNAMediaAudio} object for this resource that contains
	 * the audio specifics. A resource can have many audio tracks, this method
	 * determines the one that should be played.
	 *
	 * @param mediaAudio The audio object containing detailed information.
	 * @since 1.50
	 */
	protected void setMediaAudio(DLNAMediaAudio mediaAudio) {
		this.media_audio = mediaAudio;
	}

	/**
	 * Returns the {@link DLNAMediaSubtitle} object for this resource that
	 * contains the specifics for the subtitles. A resource can have many
	 * subtitles, this method returns the one that should be displayed.
	 *
	 * @return The subtitle object containing detailed information.
	 * @since 1.50
	 */
	public DLNAMediaSubtitle getMediaSubtitle() {
		return media_subtitle;
	}

	/**
	 * Sets the {@link DLNAMediaSubtitle} object for this resource that
	 * contains the specifics for the subtitles. A resource can have many
	 * subtitles, this method determines the one that should be used.
	 *
	 * @param mediaSubtitle The subtitle object containing detailed information.
	 * @since 1.50
	 */
	protected void setMediaSubtitle(DLNAMediaSubtitle mediaSubtitle) {
		this.media_subtitle = mediaSubtitle;
	}

	/**
	 * @deprecated Use {@link #getLastModified()} instead.
	 *
	 * Returns the timestamp at which this resource was last modified.
	 *
	 * @return The timestamp.
	 */
	@Deprecated
	public long getLastmodified() {
		return getLastModified();
	}

	/**
	 * Returns the timestamp at which this resource was last modified.
	 *
	 * @return The timestamp.
	 * @since 1.71.0
	 */
	public long getLastModified() {
		return lastmodified; // TODO rename lastmodified -> lastModified
	}

	/**
	 * @deprecated Use {@link #setLastModified(long)} instead.
	 *
	 * Sets the timestamp at which this resource was last modified.
	 *
	 * @param lastModified The timestamp to set.
	 * @since 1.50
	 */
	@Deprecated
	protected void setLastmodified(long lastModified) {
		setLastModified(lastModified);
	}

	/**
	 * Sets the timestamp at which this resource was last modified.
	 *
	 * @param lastModified The timestamp to set.
	 * @since 1.71.0
	 */
	protected void setLastModified(long lastModified) {
		this.lastmodified = lastModified; // TODO rename lastmodified -> lastModified
	}

	/**
	 * Returns the {@link Player} object that is used to encode this resource
	 * for the renderer. Can be null.
	 *
	 * @return The player object.
	 */
	public Player getPlayer() {
		return player;
	}

	/**
	 * Sets the {@link Player} object that is to be used to encode this
	 * resource for the renderer. The player object can be null.
	 *
	 * @param player The player object to set.
	 * @since 1.50
	 */
	public void setPlayer(Player player) {
		this.player = player;
	}

	/**
	 * Returns true when the details of this resource have already been
	 * investigated. This helps is not doing the same work twice.
	 *
	 * @return True if discovered, false otherwise.
	 */
	public boolean isDiscovered() {
		return discovered;
	}

	/**
	 * Set to true when the details of this resource have already been
	 * investigated. This helps is not doing the same work twice.
	 *
	 * @param discovered Set to true if this resource is discovered,
	 * 			false otherwise.
	 * @since 1.50
	 */
	protected void setDiscovered(boolean discovered) {
		this.discovered = discovered;
	}

	/**
	 * @Deprecated use {@link #isSubsFile()} instead
	 */
	@Deprecated
	protected boolean isSrtFile() {
		return isSubsFile();
	}

	/**
	 * Returns true if this resource has subtitles in a file.
	 *
	 * @return the srtFile
	 * @since 1.50
	 */
	protected boolean isSubsFile() {
		return srtFile;
	}

	/**
	 * @Deprecated use {@link #setSubsFile()} instead
	 */
	@Deprecated
	protected void setSrtFile(boolean srtFile) {
		setSubsFile(srtFile);
	}

	/**
	 * Set to true if this resource has subtitles in a file.
	 *
	 * @param srtFile the srtFile to set
	 * @since 1.50
	 */
	protected void setSubsFile(boolean srtFile) {
		this.srtFile = srtFile;
	}

	/**
	 * Returns the update counter for this resource. When the resource needs
	 * to be refreshed, its counter is updated.
	 *
	 * @return The update counter.
	 * @see #notifyRefresh()
	 */
	public int getUpdateId() {
		return updateId;
	}

	/**
	 * Sets the update counter for this resource. When the resource needs
	 * to be refreshed, its counter should be updated.
	 *
	 * @param updateId The counter value to set.
	 * @since 1.50
	 */
	protected void setUpdateId(int updateId) {
		this.updateId = updateId;
	}

	/**
	 * Returns the update counter for all resources. When all resources need
	 * to be refreshed, this counter is updated.
	 *
	 * @return The system update counter.
	 * @since 1.50
	 */
	public static int getSystemUpdateId() {
		return systemUpdateId;
	}

	/**
	 * Sets the update counter for all resources. When all resources need
	 * to be refreshed, this counter should be updated.
	 *
	 * @param systemUpdateId The system update counter to set.
	 * @since 1.50
	 */
	public static void setSystemUpdateId(int systemUpdateId) {
		DLNAResource.systemUpdateId = systemUpdateId;
	}

	/**
	 * Returns whether or not this is a nameless resource.
	 *
	 * @return True if the resource is nameless.
	 */
	public boolean isNoName() {
		return noName;
	}

	/**
	 * Sets whether or not this is a nameless resource. This is particularly
	 * useful in the virtual TRANSCODE folder for a file, where the same file
	 * is copied many times with different audio and subtitle settings. In that
	 * case the name of the file becomes irrelevant and only the settings
	 * need to be shown.
	 *
	 * @param noName Set to true if the resource is nameless.
	 * @since 1.50
	 */
	protected void setNoName(boolean noName) {
		this.noName = noName;
	}

	/**
	 * Returns the from - to time range for this resource.
	 *
	 * @return The time range.
	 */
	public Range.Time getSplitRange() {
		return splitRange;
	}

	/**
	 * Sets the from - to time range for this resource.
	 *
	 * @param splitRange The time range to set.
	 * @since 1.50
	 */
	protected void setSplitRange(Range.Time splitRange) {
		this.splitRange = splitRange;
	}

	/**
	 * Returns the number of the track to split from this resource.
	 *
	 * @return the splitTrack
	 * @since 1.50
	 */
	protected int getSplitTrack() {
		return splitTrack;
	}

	/**
	 * Sets the number of the track from this resource to split.
	 *
	 * @param splitTrack The track number.
	 * @since 1.50
	 */
	protected void setSplitTrack(int splitTrack) {
		this.splitTrack = splitTrack;
	}

	/**
	 * Returns the default renderer configuration for this resource.
	 *
	 * @return The default renderer configuration.
	 * @since 1.50
	 */
	public RendererConfiguration getDefaultRenderer() {
		return defaultRenderer;
	}

	/**
	 * Sets the default renderer configuration for this resource.
	 *
	 * @param defaultRenderer The default renderer configuration to set.
	 * @since 1.50
	 */
	public void setDefaultRenderer(RendererConfiguration defaultRenderer) {
		this.defaultRenderer = defaultRenderer;
	}

	/**
	 * Returns whether or not this resource is handled by AviSynth.
	 *
	 * @return True if handled by AviSynth, otherwise false.
	 * @since 1.50
	 */
	protected boolean isAvisynth() {
		return avisynth;
	}

	/**
	 * Sets whether or not this resource is handled by AviSynth.
	 *
	 * @param avisynth Set to true if handled by Avisyth, otherwise false.
	 * @since 1.50
	 */
	protected void setAvisynth(boolean avisynth) {
		this.avisynth = avisynth;
	}

	/**
	 * Returns true if transcoding should be skipped for this resource.
	 *
	 * @return True if transcoding should be skipped, false otherwise.
	 * @since 1.50
	 */
	protected boolean isSkipTranscode() {
		return skipTranscode;
	}

	/**
	 * Set to true if transcoding should be skipped for this resource.
	 *
	 * @param skipTranscode Set to true if trancoding should be skipped, false
	 * 			otherwise.
	 * @since 1.50
	 */
	protected void setSkipTranscode(boolean skipTranscode) {
		this.skipTranscode = skipTranscode;
	}

	/**
	 * Returns the list of children for this resource.
	 *
	 * @return List of children objects.
	 */
	public List<DLNAResource> getChildren() {
		return children;
	}

	/**
	 * Sets the list of children for this resource.
	 *
	 * @param children The list of children to set.
	 * @since 1.50
	 */
	protected void setChildren(List<DLNAResource> children) {
		this.children = children;
	}

	/**
	 * @deprecated use {@link #getLastChildId()} instead.
	 */
	@Deprecated
	protected int getLastChildrenId() {
		return getLastChildId();
	}

	/**
	 * Returns the numerical ID of the last child added.
	 *
	 * @return The ID.
	 * @since 1.80.0
	 */
	protected int getLastChildId() {
		return lastChildrenId;
	}

	/**
	 * @deprecated use {@link #setLastChildId(int)} instead.
	 */
	@Deprecated
	protected void setLastChildrenId(int lastChildId) {
		setLastChildId(lastChildId);
	}

	/**
	 * Sets the numerical ID of the last child added.
	 *
	 * @param lastChildId The ID to set.
	 * @since 1.80.0
	 */
	protected void setLastChildId(int lastChildId) {
		this.lastChildrenId = lastChildId;
	}

	/**
	 * Returns the timestamp when this resource was last refreshed.
	 *
	 * @return The timestamp.
	 */
	long getLastRefreshTime() {
		return lastRefreshTime;
	}

	/**
	 * Sets the timestamp when this resource was last refreshed.
	 *
	 * @param lastRefreshTime The timestamp to set.
	 * @since 1.50
	 */
	protected void setLastRefreshTime(long lastRefreshTime) {
		this.lastRefreshTime = lastRefreshTime;
	}

	private static final int DEPTH_WARNING_LIMIT=7;

	private boolean depthLimit() {
		DLNAResource tmp = this;
		int depth = 0;
		while (tmp != null) {
			tmp = tmp.getParent();
			depth++;
		}
		return (depth > DEPTH_WARNING_LIMIT);
	}

	public boolean isSearched() {
		return false;
	}

	public byte[] getHeaders() {
		return null;
	}

	public void attach(String key, Object data) {
		if (attachments == null) {
			attachments = new HashMap<>();
		}
		attachments.put(key, data);
	}

	public Object getAttachment(String key) {
		return attachments == null ? null : attachments.get(key);
	}

	public boolean isURLResolved() {
		return false;
	}

	////////////////////////////////////////////////////
	// Subtitle handling
	////////////////////////////////////////////////////

	private SubSelect getSubSelector(boolean create) {
		if (
			configuration.isDisableSubtitles() ||
			!configuration.isAutoloadExternalSubtitles() ||
			configuration.isHideLiveSubtitlesFolder()
		) {
			return null;
		}

		// Search for transcode folder
		for (DLNAResource r : getChildren()) {
			if (r instanceof SubSelect) {
				return (SubSelect) r;
			}
		}
		if (create) {
			SubSelect vf = new SubSelect();
			addChildInternal(vf);
			return vf;
		}
		return null;
	}

	public boolean isSubSelectable() {
		return false;
	}

	private boolean liveSubs(DLNAResource r) {
		DLNAMediaSubtitle s = r.getMediaSubtitle();
		if (s != null) {
			return StringUtils.isNotEmpty(s.getLiveSubURL());
		}
		return false;
	}

	////////////////////////////////////////////////////
	// Resume handling
	////////////////////////////////////////////////////

	private ResumeObj resume;
	private int resHash;
	private long startTime;

	private void internalStop() {
		DLNAResource res = resumeStop();
		final RootFolder root = ((defaultRenderer != null) ? defaultRenderer.getRootFolder() : null);
		if (root != null) {
			if (res == null) {
				res = this.clone();
			} else {
				res = res.clone();
			}

			root.stopPlaying(res);
		}
	}

	public int resumeHash() {
		return resHash;
	}

	public ResumeObj getResume() {
		return resume;
	}

	public void setResume(ResumeObj r) {
		resume = r;
	}

	public boolean isResumeable() {
		if (getFormat() != null) {
			// Only resume videos
			return getFormat().isVideo();
		}
		return true;
	}

	private DLNAResource resumeStop() {
		if (!configuration.isResumeEnabled() || !isResumeable()) {
			return null;
		}
		if (resume != null) {
			resume.stop(startTime, (long) (getMedia().getDurationInSeconds() * 1000));
			if (resume.isDone()) {
				getParent().getChildren().remove(this);
			}
			notifyRefresh();
		} else {
			for (DLNAResource res : getParent().getChildren()) {
				if (res.isResume() && res.getName().equals(getName())) {
					res.resume.stop(startTime, (long) (getMedia().getDurationInSeconds() * 1000));
					if (res.resume.isDone()) {
						getParent().getChildren().remove(res);
						return null;
					}
					return res;
				}
			}
			ResumeObj r = ResumeObj.store(this, startTime);
			if (r != null) {
				DLNAResource clone = this.clone();
				clone.resume = r;
				clone.resHash = resHash;
				clone.setMedia(getMedia());
				clone.setPlayer(getPlayer());
				getParent().addChildInternal(clone);
				return clone;
			}
		}
		return null;
	}

	public final boolean isResume() {
		return isResumeable() && (resume != null);
	}

	public int minPlayTime() {
		return configuration.getMinPlayTime();
	}

	private String resumeStr(String s) {
		if (isResume()) {
			return Messages.getString("PMS.134") + ": " + s;
		} else {
			return s;
		}
	}

    public String resumeName() {
        return resumeStr(getDisplayName());
    }

	/**
	 * Handle last played stuff
	 *
	 * This method should be overridden by all media types that should be
	 * added to the last played list.
	 * By default it just returns null which means the resource is ignored
	 * in the last played file.
	 */

	public String write() {
		return null;
	}

	private ExternalListener masterParent;

	public void setMasterParent(ExternalListener r) {
		if (masterParent == null) {
			// If master is already set ignore this
			masterParent = r;
		}
	}

	public ExternalListener getMasterParent() {
		return masterParent;
	}
}<|MERGE_RESOLUTION|>--- conflicted
+++ resolved
@@ -1844,11 +1844,7 @@
 				wireshark.append(" ").append(tempString);
 				addAttribute(sb, "protocolInfo", tempString);
 
-<<<<<<< HEAD
-				if (subsAreValid) {
-=======
 				if (subsAreValid && !mediaRenderer.useClosedCaption()) {
->>>>>>> d2d210c0
 					addAttribute(sb, "pv:subtitleFileType", getMediaSubtitle().getType().getExtension().toUpperCase());
 					wireshark.append(" pv:subtitleFileType=").append(getMediaSubtitle().getType().getExtension().toUpperCase());
 					addAttribute(sb, "pv:subtitleFileUri", getSubsURL(getMediaSubtitle()));
@@ -1957,19 +1953,6 @@
 		}
 
 		if (subsAreValid) {
-<<<<<<< HEAD
-			openTag(sb, "res");
-			String format = getMediaSubtitle().getType().getExtension();
-			if (StringUtils.isBlank(format)) {
-				format = "plain";
-			}
-			addAttribute(sb, "protocolInfo", "http-get:*:text/" + format + ":*");
-			endTag(sb);
-			String subsURL = getSubsURL(getMediaSubtitle());
-			sb.append(subsURL);
-			closeTag(sb, "res");
-			LOGGER.trace("Network debugger: http-get:*:text/" + format + ":*" + subsURL);
-=======
 			String subsURL = getSubsURL(getMediaSubtitle());
 			if (mediaRenderer.useClosedCaption()) {
 				openTag(sb, "sec:CaptionInfoEx");
@@ -1990,7 +1973,6 @@
 				closeTag(sb, "res");
 				LOGGER.trace("Network debugger: http-get:*:text/" + format + ":*" + subsURL);
 			}
->>>>>>> d2d210c0
 		}
 
 		appendThumbnail(mediaRenderer, sb);
