/*
 * PS3 Media Server, for streaming any medias to your PS3.
 * Copyright (C) 2008  A.Brochard
 *
 * This program is free software; you can redistribute it and/or
 * modify it under the terms of the GNU General Public License
 * as published by the Free Software Foundation; version 2
 * of the License only.
 *
 * This program is distributed in the hope that it will be useful,
 * but WITHOUT ANY WARRANTY; without even the implied warranty of
 * MERCHANTABILITY or FITNESS FOR A PARTICULAR PURPOSE.  See the
 * GNU General Public License for more details.
 *
 * You should have received a copy of the GNU General Public License
 * along with this program; if not, write to the Free Software
 * Foundation, Inc., 51 Franklin Street, Fifth Floor, Boston, MA  02110-1301, USA.
 */
package net.pms.dlna;

import java.io.*;
import java.net.InetAddress;
import java.net.URLEncoder;
import java.net.UnknownHostException;
import java.text.SimpleDateFormat;
import java.util.*;
import java.util.concurrent.ArrayBlockingQueue;
import java.util.concurrent.ThreadPoolExecutor;
import java.util.concurrent.TimeUnit;
import net.pms.Messages;
import net.pms.PMS;
import net.pms.configuration.FormatConfiguration;
import net.pms.configuration.PmsConfiguration;
import net.pms.configuration.RendererConfiguration;
import net.pms.dlna.virtual.TranscodeVirtualFolder;
import net.pms.dlna.virtual.VirtualFolder;
import net.pms.encoders.*;
import net.pms.external.AdditionalResourceFolderListener;
import net.pms.external.ExternalFactory;
import net.pms.external.ExternalListener;
import net.pms.external.StartStopListener;
import net.pms.formats.Format;
import net.pms.formats.FormatFactory;
import net.pms.io.OutputParams;
import net.pms.io.ProcessWrapper;
import net.pms.io.ProcessWrapperImpl;
import net.pms.io.SizeLimitInputStream;
import net.pms.network.HTTPResource;
import net.pms.util.FileUtil;
import net.pms.util.ImagesUtil;
import net.pms.util.Iso639;
import net.pms.util.MpegUtil;
import net.pms.util.StringUtil;
import static net.pms.util.StringUtil.*;
import org.apache.commons.lang3.StringUtils;
import org.slf4j.Logger;
import org.slf4j.LoggerFactory;

/**
 * Represents any item that can be browsed via the UPNP ContentDirectory service.
 *
 * TODO: Change all instance variables to private. For backwards compatibility
 * with external plugin code the variables have all been marked as deprecated
 * instead of changed to private, but this will surely change in the future.
 * When everything has been changed to private, the deprecated note can be
 * removed.
 */
public abstract class DLNAResource extends HTTPResource implements Cloneable, Runnable {
	private final Map<String, Integer> requestIdToRefcount = new HashMap<>();
	private static final int STOP_PLAYING_DELAY = 4000;
	private static final Logger LOGGER = LoggerFactory.getLogger(DLNAResource.class);
	private static final SimpleDateFormat SDF_DATE = new SimpleDateFormat("yyyy-MM-dd'T'HH:mm:ss", Locale.US);
	private static final PmsConfiguration configuration = PMS.getConfiguration();

	protected static final int MAX_ARCHIVE_ENTRY_SIZE = 10000000;
	protected static final int MAX_ARCHIVE_SIZE_SEEK = 800000000;

	/**
	 * @deprecated This field will be removed. Use {@link net.pms.configuration.PmsConfiguration#getTranscodeFolderName()} instead.
	 */
	@Deprecated
	protected static final String TRANSCODE_FOLDER = Messages.getString("TranscodeVirtualFolder.0"); // localized #--TRANSCODE--#

	/**
	 * @deprecated Use standard getter and setter to access this field.
	 */
	@Deprecated
	protected int specificType;

	/**
	 * @deprecated Use standard getter and setter to access this field.
	 */
	@Deprecated
	protected String id;

	/**
	 * @deprecated Use standard getter and setter to access this field.
	 */
	@Deprecated
	protected DLNAResource parent;

	/**
	 * @deprecated This field will be removed. Use {@link #getFormat()} and
	 * {@link #setFormat(Format)} instead.
	 */
	@Deprecated
	protected Format ext;

	/**
	 * The format of this resource.
	 */
	private Format format;

	/**
	 * @deprecated Use standard getter and setter to access this field.
	 */
	@Deprecated
	protected DLNAMediaInfo media;

	/**
	 * @deprecated Use {@link #getMediaAudio()} and {@link
	 * #setMediaAudio(DLNAMediaAudio)} to access this field.
	 */
	@Deprecated
	protected DLNAMediaAudio media_audio;

	/**
	 * @deprecated Use {@link #getMediaSubtitle()} and {@link
	 * #setMediaSubtitle(DLNAMediaSubtitle)} to access this field.
	 */
	@Deprecated
	protected DLNAMediaSubtitle media_subtitle;

	/**
	 * @deprecated Use standard getter and setter to access this field.
	 */
	@Deprecated
	protected long lastmodified; // TODO make private and rename lastmodified -> lastModified

	/**
	 * Represents the transformation to be used to the file. If null, then
	 * @see Player
	 */
	private Player player;

	/**
	 * @deprecated Use standard getter and setter to access this field.
	 */
	@Deprecated
	protected boolean discovered = false;

	private ProcessWrapper externalProcess;

	/**
	 * @deprecated Use standard getter and setter to access this field.
	 */
	@Deprecated
	protected boolean srtFile;

	/**
	 * @deprecated Use standard getter and setter to access this field.
	 */
	@Deprecated
	protected int updateId = 1;

	/**
	 * @deprecated Use standard getter and setter to access this field.
	 */
	@Deprecated
	public static int systemUpdateId = 1;

	/**
	 * @deprecated Use standard getter and setter to access this field.
	 */
	@Deprecated
	protected boolean noName;

	private int nametruncate;
	private DLNAResource first;
	private DLNAResource second;

	/**
	 * @deprecated Use standard getter and setter to access this field.
	 *
	 * The time range for the file containing the start and end time in seconds.
	 */
	@Deprecated
	protected Range.Time splitRange = new Range.Time();

	/**
	 * @deprecated Use standard getter and setter to access this field.
	 */
	@Deprecated
	protected int splitTrack;

	/**
	 * @deprecated Use standard getter and setter to access this field.
	 */
	@Deprecated
	protected String fakeParentId;

	/**
	 * @deprecated Use standard getter and setter to access this field.
	 */
	// Ditlew - needs this in one of the derived classes
	@Deprecated
	protected RendererConfiguration defaultRenderer;

	private String dlnaspec;

	/**
	 * @deprecated Use standard getter and setter to access this field.
	 */
	@Deprecated
	protected boolean avisynth;

	/**
	 * @deprecated Use standard getter and setter to access this field.
	 */
	@Deprecated
	protected boolean skipTranscode = false;

	private boolean allChildrenAreFolders = true;
	private String dlnaOrgOpFlags;

	/**
	 * @deprecated Use standard getter and setter to access this field.
	 *
	 * List of children objects associated with this DLNAResource. This is only valid when the DLNAResource is of the container type.
	 */
	@Deprecated
	protected List<DLNAResource> children;

	/**
	 * @deprecated Use standard getter and setter to access this field.
	 *
	 * The numerical ID (1-based index) assigned to the last child of this folder. The next child is assigned this ID + 1.
	 */
	// FIXME should be lastChildId
	@Deprecated
	protected int lastChildrenId = 0; // XXX make private and rename lastChildrenId -> lastChildId

	/**
	 * @deprecated Use standard getter and setter to access this field.
	 *
	 * The last time refresh was called.
	 */
	@Deprecated
	protected long lastRefreshTime;

	private String lastSearch;

	protected HashMap<String,Object> attachments = null;

	/**
	 * Returns parent object, usually a folder type of resource. In the DLDI
	 * queries, the UPNP server needs to give out the parent container where
	 * the item is. The <i>parent</i> represents such a container.
	 *
	 * @return Parent object.
	 */
	public DLNAResource getParent() {
		return parent;
	}

	/**
	 * Set the parent object, usually a folder type of resource. In the DLDI
	 * queries, the UPNP server needs to give out the parent container where
	 * the item is. The <i>parent</i> represents such a container.

	 * @param parent Sets the parent object.
	 */
	public void setParent(DLNAResource parent) {
		this.parent = parent;
	}

	/**
	 * Returns the id of this resource based on the index in its parent
	 * container. Its main purpose is to be unique in the parent container.
	 *
	 * @return The id string.
	 * @since 1.50
	 */
	protected String getId() {
		return id;
	}

	/**
	 * Set the ID of this resource based on the index in its parent container.
	 * Its main purpose is to be unique in the parent container. The method is
	 * automatically called by addChildInternal, so most of the time it is not
	 * necessary to call it explicitly.
	 *
	 * @param id
	 * @since 1.50
	 * @see #addChildInternal(DLNAResource)
	 */
	protected void setId(String id) {
		this.id = id;
	}

	/**
	 * String representing this resource ID. This string is used by the UPNP
	 * ContentDirectory service. There is no hard spec on the actual numbering
	 * except for the root container that always has to be "0". In PMS the
	 * format used is <i>number($number)+</i>. A common client that expects a
	 * different format than the one used here is the XBox360. PMS translates
	 * the XBox360 queries on the fly. For more info, check
	 * http://www.mperfect.net/whsUpnp360/ .
	 *
	 * @return The resource id.
	 * @since 1.50
	 */
	public String getResourceId() {
		if (getId() == null) {
			return null;
		}

		if (getParent() != null) {
			return getParent().getResourceId() + '$' + getId();
		} else {
			return getId();
		}
	}

	/**
	 * @see #setId(String)
	 * @param id
	 */
	protected void setIndexId(int id) {
		setId(Integer.toString(id));
	}

	/**
	 *
	 * @return the unique id which identifies the DLNAResource relative to its parent.
	 */
	public String getInternalId() {
		return getId();
	}

	/**
	 *
	 * @return true, if this contain can have a transcode folder
	 */
	public boolean isTranscodeFolderAvailable() {
		return true;
	}

	/**
	 * Any {@link DLNAResource} needs to represent the container or item with a String.
	 *
	 * @return String to be showed in the UPNP client.
	 */
	public abstract String getName();

	public abstract String getSystemName();

	public abstract long length();

	// Ditlew
	public long length(RendererConfiguration mediaRenderer) {
		return length();
	}

	public abstract InputStream getInputStream() throws IOException;

	public abstract boolean isFolder();

	public String getDlnaContentFeatures() {
		return (dlnaspec != null ? (dlnaspec + ";") : "") + getDlnaOrgOpFlags() + ";DLNA.ORG_CI=0;DLNA.ORG_FLAGS=01700000000000000000000000000000";
	}

	public DLNAResource getPrimaryResource() {
		return first;
	}

	public DLNAResource getSecondaryResource() {
		return second;
	}

	public String getFakeParentId() {
		return fakeParentId;
	}

	public void setFakeParentId(String fakeParentId) {
		this.fakeParentId = fakeParentId;
	}

	/**
	 * @return the fake parent id if specified, or the real parent id
	 */
	public String getParentId() {
		if (getFakeParentId() != null) {
			return getFakeParentId();
		} else {
			if (getParent() != null) {
				return getParent().getResourceId();
			} else {
				return "-1";
			}
		}
	}

	public DLNAResource() {
		setSpecificType(Format.UNKNOWN);
		setChildren(new ArrayList<DLNAResource>());
		setUpdateId(1);
		lastSearch = null;
		resHash = 0;
	}

	public DLNAResource(int specificType) {
		this();
		setSpecificType(specificType);
	}

	/**
	 * Recursive function that searches through all of the children until it finds
	 * a {@link DLNAResource} that matches the name.<p> Only used by
	 * {@link net.pms.dlna.RootFolder#addWebFolder(File webConf)
	 * addWebFolder(File webConf)} while parsing the web.conf file.
	 * @param name String to be compared the name to.
	 * @return Returns a {@link DLNAResource} whose name matches the parameter name
	 * @see #getName()
	 */
	public DLNAResource searchByName(String name) {
		for (DLNAResource child : getChildren()) {
			if (child.getName().equals(name)) {
				return child;
			}
		}

		return null;
	}

	/**
	 * @param renderer Renderer for which to check if file is supported.
	 * @return true if the given {@link net.pms.configuration.RendererConfiguration
	 *		RendererConfiguration} can understand type of media. Also returns true
	 *		if this DLNAResource is a container.
	 */
	public boolean isCompatible(RendererConfiguration renderer) {
		return getFormat() == null
			|| getFormat().isUnknown()
			|| (getFormat().isVideo() && renderer.isVideoSupported())
			|| (getFormat().isAudio() && renderer.isAudioSupported())
			|| (getFormat().isImage() && renderer.isImageSupported());
	}

	/**
	 * Adds a new DLNAResource to the child list. Only useful if this object is of the container type.<P>
	 * TODO: (botijo) check what happens with the child object. This function can and will transform the child
	 * object. If the transcode option is set, the child item is converted to a container with the real
	 * item and the transcode option folder. There is also a parser in order to get the right name and type,
	 * I suppose. Is this the right place to be doing things like these?
	 * @param child DLNAResource to add to a container type.
	 */
	public void addChild(DLNAResource child) {
		// child may be null (spotted - via rootFolder.addChild() - in a misbehaving plugin
		if (child == null) {
			LOGGER.error("A plugin has attempted to add a null child to " + getName());
			LOGGER.debug("Error info:", new NullPointerException("Invalid DLNA resource"));
			return;
		}

		child.setParent(this);

		if (getParent() != null) {
			setDefaultRenderer(getParent().getDefaultRenderer());
		}

		try {
			if (child.isValid()) {
				LOGGER.trace("Adding " + child.getName() + " / class: " + child.getClass().getName());

				if (allChildrenAreFolders && !child.isFolder()) {
					allChildrenAreFolders = false;
				}

				child.resHash = Math.abs(child.getSystemName().hashCode() + resumeHash());

				DLNAResource resumeRes = null;

				ResumeObj r = ResumeObj.create(child);
				if (r != null) {
					resumeRes = child.clone();
					resumeRes.resume = r;
					resumeRes.resHash = child.resHash;
					addChildInternal(resumeRes);
				}

				addChildInternal(child);

				boolean forceTranscodeV2 = false;
				boolean parserV2 = child.getMedia() != null && getDefaultRenderer() != null && getDefaultRenderer().isMediaParserV2();
				if (parserV2) {
					// We already have useful info, just need to layout folders
					String mimeType = getDefaultRenderer().getFormatConfiguration().match(child.getMedia());
					if (mimeType != null) {
						// This is streamable
						child.getMedia().setMimeType(mimeType.equals(FormatConfiguration.MIMETYPE_AUTO) ? child.getMedia().getMimeType() : mimeType);
					} else {
						// This is transcodable
						forceTranscodeV2 = true;
					}
				}

				if (child.getFormat() != null) {
					setSkipTranscode(child.getFormat().skip(configuration.getNoTranscode(), getDefaultRenderer() != null ? getDefaultRenderer().getStreamedExtensions() : null));
				}

				if (child.getFormat() != null && (child.getFormat().transcodable() || parserV2) && (child.getMedia() == null || parserV2)) {
					if (!parserV2) {
						child.setMedia(new DLNAMediaInfo());
					}

					// Try to determine a player to use for transcoding.
					Player player = null;

					// First, try to match a player based on the name of the DLNAResource
					// or its parent. If the name ends in "[unique player id]", that player
					// is preferred.
					String name = getName();

					for (Player p : PlayerFactory.getAllPlayers()) {
						String end = "[" + p.id() + "]";

						if (name.endsWith(end)) {
							nametruncate = name.lastIndexOf(end);
							player = p;
							LOGGER.trace("Selecting player based on name end");
							break;
						} else if (getParent() != null && getParent().getName().endsWith(end)) {
							getParent().nametruncate = getParent().getName().lastIndexOf(end);
							player = p;
							LOGGER.trace("Selecting player based on parent name end");
							break;
						}
					}

					// If no preferred player could be determined from the name, try to
					// match a player based on media information and format.
					if (player == null) {
						player = PlayerFactory.getPlayer(child);
					}

					if (player != null && !allChildrenAreFolders) {
						boolean forceTranscode = false;
						if (child.getFormat() != null) {
							forceTranscode = child.getFormat().skip(configuration.getForceTranscode(), getDefaultRenderer() != null ? getDefaultRenderer().getTranscodedExtensions() : null);
						}

						boolean hasEmbeddedSubs = false;

						if (child.getMedia() != null) {
							for (DLNAMediaSubtitle s : child.getMedia().getSubtitleTracksList()) {
								hasEmbeddedSubs = (hasEmbeddedSubs || s.isEmbedded());
							}
						}

						boolean hasSubsToTranscode = false;

						if (!configuration.isDisableSubtitles()) {
							hasSubsToTranscode = (configuration.isAutoloadSubtitles() && child.isSrtFile()) || hasEmbeddedSubs || liveSubs(child);
						}

						boolean isIncompatible = false;

						if (!child.getFormat().isCompatible(child.getMedia(),getDefaultRenderer())) {
							isIncompatible = true;
						}

						// Force transcoding if any of the following are true:
						// 1) The file is not supported by the renderer and SkipTranscode is not enabled for this extension
						// 2) ForceTranscode enabled for this extension
						// 3) FFmpeg support and the file is not PS3 compatible (XXX need to remove this?) and SkipTranscode is not enabled for this extension
						// 4) The file has embedded or external subs and SkipTranscode is not enabled for this extension
						if (forceTranscode || !isSkipTranscode() && (forceTranscodeV2 || isIncompatible || hasSubsToTranscode)) {
							child.setPlayer(player);
							if (resumeRes != null) {
								resumeRes.setPlayer(player);
							}
							LOGGER.trace("Switching " + child.getName() + " to player " + player.toString() + " for transcoding");
						}

						// Should the child be added to the transcode folder?
						if (child.getFormat().isVideo() && child.isTranscodeFolderAvailable()) {
							// true: create (and append) the #--TRANSCODE--# folder to this folder if it doesn't already exist
							VirtualFolder transcodeFolder = getTranscodeFolder(true);

							if (transcodeFolder != null) {
								VirtualFolder fileTranscodeFolder = new FileTranscodeVirtualFolder(child.getDisplayName(), null);

								DLNAResource newChild = child.clone();
								newChild.setPlayer(player);
								newChild.setMedia(child.getMedia());
								fileTranscodeFolder.addChildInternal(newChild);
								LOGGER.trace("Duplicate " + child.getName() + " with player: " + player.toString());

								transcodeFolder.addChild(fileTranscodeFolder);
							}
						}

						if (child.getFormat().isVideo() && child.isSubSelectable()) {
							VirtualFolder vf = getSubSelector(true);
							if (vf != null) {
								DLNAResource newChild = child.clone();
								newChild.setPlayer(player);
								newChild.setMedia(child.getMedia());
								LOGGER.trace("Duplicate subtitle " + child.getName() + " with player: " + player.toString());

								vf.addChild(new SubSelFile(newChild));
							}
						}

						for (ExternalListener listener : ExternalFactory.getExternalListeners()) {
							if (listener instanceof AdditionalResourceFolderListener) {
								try {
									((AdditionalResourceFolderListener) listener).addAdditionalFolder(this, child);
								} catch (Throwable t) {
									LOGGER.error("Failed to add additional folder for listener of type: {}", listener.getClass(), t);
								}
							}
						}
					} else if (!child.getFormat().isCompatible(child.getMedia(),getDefaultRenderer()) && !child.isFolder()) {
						getChildren().remove(child);
					}
				}
				
				if (resumeRes != null) {
					resumeRes.setMedia(child.getMedia());
				}

				if (
					child.getFormat() != null &&
					child.getFormat().getSecondaryFormat() != null &&
					child.getMedia() != null &&
					getDefaultRenderer() != null &&
					getDefaultRenderer().supportsFormat(child.getFormat().getSecondaryFormat())
				) {
					DLNAResource newChild = child.clone();
					newChild.setFormat(newChild.getFormat().getSecondaryFormat());
					newChild.first = child;
					child.second = newChild;

					if (!newChild.getFormat().isCompatible(newChild.getMedia(), getDefaultRenderer())) {
						Player player = PlayerFactory.getPlayer(newChild);
						newChild.setPlayer(player);
					}

					if (child.getMedia() != null && child.getMedia().isSecondaryFormatValid()) {
						addChild(newChild);
					}
				}
			}
		} catch (Throwable t) {
			LOGGER.error("Error adding child: {}", child.getName(), t);

			child.setParent(null);
			getChildren().remove(child);
		}
	}

	/**
	 * Return the transcode folder for this resource.
	 * If UMS is configured to hide transcode folders, null is returned.
	 * If no folder exists and the create argument is false, null is returned.
	 * If no folder exists and the create argument is true, a new transcode folder is created.
	 * This method is called on the parent frolder each time a child is added to that parent
	 * (via {@link addChild(DLNAResource)}.
	 *
	 * @param create
	 * @return the transcode virtual folder
	 */
	// XXX package-private: used by MapFile; should be protected?
	TranscodeVirtualFolder getTranscodeFolder(boolean create) {
		if (!isTranscodeFolderAvailable()) {
			return null;
		}

		if (configuration.getHideTranscodeEnabled()) {
			return null;
		}

		// search for transcode folder
		for (DLNAResource child : getChildren()) {
			if (child instanceof TranscodeVirtualFolder) {
				return (TranscodeVirtualFolder) child;
			}
		}

		if (create) {
			TranscodeVirtualFolder transcodeFolder = new TranscodeVirtualFolder(null);
			addChildInternal(transcodeFolder);
			return transcodeFolder;
		}

		return null;
	}

	/**
	 * Adds the supplied DNLA resource to the internal list of child nodes,
	 * and sets the parent to the current node. Avoids the side-effects
	 * associated with the {@link #addChild(DLNAResource)} method.
	 *
	 * @param child the DLNA resource to add to this node's list of children
	 */
	protected synchronized void addChildInternal(DLNAResource child) {
		if (child.getInternalId() != null) {
			LOGGER.info(
				"Node ({}) already has an ID ({}), which is overridden now. The previous parent node was: {}",
				new Object[] {
					child.getClass().getName(),
					child.getResourceId(),
					child.getParent()
				}
			);
		}

		getChildren().add(child);
		child.setParent(this);

		setLastChildId(getLastChildId() + 1);
		child.setIndexId(getLastChildId());
	}

	/**
	 * First thing it does it searches for an item matching the given objectID.
	 * If children is false, then it returns the found object as the only object in the list.
	 * TODO: (botijo) This function does a lot more than this!
	 * @param objectId ID to search for.
	 * @param returnChildren State if you want all the children in the returned list.
	 * @param start
	 * @param count
	 * @param renderer Renderer for which to do the actions.
	 * @return List of DLNAResource items.
	 * @throws IOException
	 */
	public synchronized List<DLNAResource> getDLNAResources(String objectId, boolean children, int start, int count, RendererConfiguration renderer) throws IOException {
		return getDLNAResources(objectId,children,start,count,renderer,null);
	}

	public synchronized List<DLNAResource> getDLNAResources(String objectId, boolean returnChildren, int start, int count, RendererConfiguration renderer, String searchStr) throws IOException {
		ArrayList<DLNAResource> resources = new ArrayList<>();
		DLNAResource resource = search(objectId, count, renderer, searchStr);

		if (resource != null) {
			resource.setDefaultRenderer(renderer);

			if (!returnChildren) {
				resources.add(resource);
				resource.refreshChildrenIfNeeded(searchStr);
			} else {
				resource.discoverWithRenderer(renderer, count, true, searchStr);

				if (count == 0) {
					count = resource.getChildren().size();
				}

				if (count > 0) {
					ArrayBlockingQueue<Runnable> queue = new ArrayBlockingQueue<>(count);

					int parallel_thread_number = 3;
					if (resource instanceof DVDISOFile) {
						parallel_thread_number = 1; // Some DVD drives die wih 3 parallel threads
					}
					ThreadPoolExecutor tpe = new ThreadPoolExecutor(
						Math.min(count, parallel_thread_number),
						count,
						20,
						TimeUnit.SECONDS,
						queue
					);

					for (int i = start; i < start + count; i++) {
						if (i < resource.getChildren().size()) {
							final DLNAResource child = resource.getChildren().get(i);
							if (child != null) {
								tpe.execute(child);
								resources.add(child);
							}
						}
					}
					try {
						tpe.shutdown();
						tpe.awaitTermination(20, TimeUnit.SECONDS);
					} catch (InterruptedException e) { }

					LOGGER.trace("End of analysis");
				}
			}
		}

		lastSearch = searchStr;
		return resources;
	}

	protected void refreshChildrenIfNeeded(String search) {
		if (isDiscovered() && shouldRefresh(search)) {
			refreshChildren(search);
			notifyRefresh();
		}
	}

	/**
	 * Update the last refresh time.
	 */
	protected void notifyRefresh() {
		setLastRefreshTime(System.currentTimeMillis());
		setUpdateId(getUpdateId() + 1);
		setSystemUpdateId(getSystemUpdateId() + 1);
	}

	final protected void discoverWithRenderer(RendererConfiguration renderer, int count, boolean forced, String searchStr) {
		// Discover children if it hasn't been done already
		if (!isDiscovered()) {
			if (configuration.getFolderLimit() && depthLimit()) {
				if (renderer.getRendererName().equalsIgnoreCase("Playstation 3") || renderer.isXBOX()) {
					LOGGER.info("Depth limit potentionally hit for " + getDisplayName());
				}

				if (defaultRenderer != null) {
					defaultRenderer.addFolderLimit(this);
				}
			}

			discoverChildren(searchStr);
			boolean ready;

			if (renderer.isMediaParserV2() && renderer.isDLNATreeHack()) {
				ready = analyzeChildren(count);
			} else {
				ready = analyzeChildren(-1);
			}

			if (!renderer.isMediaParserV2() || ready) {
				setDiscovered(true);
			}

			notifyRefresh();
		} else {
			// if forced, then call the old 'refreshChildren' method
			LOGGER.trace("discover {} refresh forced: {}", getResourceId(), forced);
			if (forced) {
				if (refreshChildren(searchStr)) {
					notifyRefresh();
				}
			} else {
				// if not, then the regular isRefreshNeeded/doRefreshChildren pair.
				if (shouldRefresh(searchStr)) {
					doRefreshChildren(searchStr);
					notifyRefresh();
				}
			}
		}
	}

	private boolean shouldRefresh(String searchStr) {
		return (searchStr == null && lastSearch != null) || 
		(searchStr !=null && !searchStr.equals(lastSearch)) ||
		isRefreshNeeded();
	}

	@Override
	public void run() {
		if (first == null) {
			resolve();
			if (second != null) {
				second.resolve();
			}
		}
	}

	/**
	 * Recursive function that searches for a given ID.
	 *
	 * @param searchId ID to search for.
	 * @param renderer
	 * @param count
	 * @return Item found, or null otherwise.
	 * @see #getId()
	 */
	public DLNAResource search(String searchId, int count, RendererConfiguration renderer, String searchStr) {
		if (getId() != null && searchId != null) {
			String[] indexPath = searchId.split("\\$", 2);
			if (getId().equals(indexPath[0])) {
				if (indexPath.length == 1 || indexPath[1].length() == 0) {
					return this;
				} else {
					discoverWithRenderer(renderer, count, false, searchStr);

					for (DLNAResource file : getChildren()) {
						DLNAResource found = file.search(indexPath[1], count, renderer, searchStr);
						if (found != null) {
							return found;
						}
					}
				}
			} else {
				return null;
			}
		}
		return null;
	}

	/**
	 * TODO: (botijo) What is the intention of this function? Looks like a prototype to be overloaded.
	 */
	public void discoverChildren() {
	}

	public void discoverChildren(String str) {
		discoverChildren();
	}

	/**
	 * TODO: (botijo) What is the intention of this function? Looks like a prototype to be overloaded.
	 * @param count
	 * @return Returns true
	 */
	public boolean analyzeChildren(int count) {
		return true;
	}

	/**
	 * Reload the list of children.
	 */
	public void doRefreshChildren() {
	}

	public void doRefreshChildren(String search) {
		doRefreshChildren();
	}

	/**
	 * @return true, if the container is changed, so refresh is needed.
	 * This could be called a lot of times.
	 */
	public boolean isRefreshNeeded() {
		return false;
	}

	/**
	 * This method gets called only for the browsed folder, and not for the
	 * parent folders. (And in the media library scan step too). Override in
	 * plugins when you do not want to implement proper change tracking, and
	 * you do not care if the hierarchy of nodes getting invalid between.
	 *
	 * @return True when a refresh is needed, false otherwise.
	 */
	public boolean refreshChildren() {
		if (isRefreshNeeded()) {
			doRefreshChildren();
			return true;
		}

		return false;
	}

	public boolean refreshChildren(String search) {
		if (shouldRefresh(search)) {
			doRefreshChildren(search);
			return true;
		}

		return false;
	}

	protected void checktype() {
		if (getFormat() == null) {
			setFormat(FormatFactory.getAssociatedExtension(getSystemName()));
		}

		if (getFormat() != null && getFormat().isUnknown()) {
			getFormat().setType(getSpecificType());
		}
	}

	/**
	 * Determine all properties for this DLNAResource that are relevant for playback
	 * or hierarchy traversal. This can be a costly operation, so when the method is
	 * finished the property <code>resolved</code> is set to <code>true</code>.
	 */
	public void resolve() {
	}

	// Ditlew
	/**
	 * Returns the DisplayName for the default renderer.
	 *
	 * @return The display name.
	 * @see #getDisplayName(RendererConfiguration)
	 */
	public String getDisplayName() {
		return getDisplayName(null);
	}

	/**
	 * Returns the DisplayName that is shown to the Renderer.
	 * Extra info might be appended depending on the settings, like item duration.
	 * This is based on {@link #getName()}.
	 *
	 * @param mediaRenderer Media Renderer for which to show information.
	 * @return String representing the item.
	 */
	public String getDisplayName(RendererConfiguration mediaRenderer) {
		String name = getName();
		String subtitleFormat;
		String subtitleLanguage;
		boolean isNamedNoEncoding = false;
		if (
			this instanceof RealFile &&
			(
				configuration.isHideExtensions() ||
				configuration.isPrettifyFilenames()
			) &&
			!isFolder()
		) {
			if (configuration.isPrettifyFilenames()) {
				name = FileUtil.getFileNameWithRewriting(name);
			} else {
				name = FileUtil.getFileNameWithoutExtension(name);
			}
		}

		if (getPlayer() != null) {
			if (isNoName()) {
				name = "[" + getPlayer().name() + "]";
			} else {
				// Ditlew - WDTV Live don't show durations otherwise, and this is useful for finding the main title
				if (mediaRenderer != null && mediaRenderer.isShowDVDTitleDuration() && getMedia() != null && getMedia().getDvdtrack() > 0) {
					name += " - " + getMedia().getDurationString();
				}

				if (!configuration.isHideEngineNames()) {
					name += " [" + getPlayer().name() + "]";
				}
			}
		} else {
			if (isNoName()) {
				name = "[No encoding]";
				isNamedNoEncoding = true;
			} else if (nametruncate > 0) {
				name = name.substring(0, nametruncate).trim();
			}
		}

		if (
			isSrtFile() &&
			!isNamedNoEncoding &&
			(
				getMediaAudio() == null &&
				getMediaSubtitle() == null
			) && 
			(
				getPlayer() == null ||
				getPlayer().isExternalSubtitlesSupported()
			)
		) {
			name += " {External Subtitles}";
		}

		if (getMediaAudio() != null) {
			String audioLanguage = "/" + getMediaAudio().getLangFullName();
			if ("/Undetermined".equals(audioLanguage)) {
				audioLanguage = "";
			}

			name = (getPlayer() != null ? ("[" + getPlayer().name() + "]") : "") + " {Audio: " + getMediaAudio().getAudioCodec() + audioLanguage + ((getMediaAudio().getFlavor() != null && mediaRenderer != null && mediaRenderer.isShowAudioMetadata()) ? (" (" + getMediaAudio().getFlavor() + ")") : "") + "}";
		}

		if (getMediaSubtitle() != null && getMediaSubtitle().getId() != -1) {
			subtitleFormat = getMediaSubtitle().getType().getDescription();
			if ("(Advanced) SubStation Alpha".equals(subtitleFormat)) {
				subtitleFormat = "SSA";
			}

			subtitleLanguage = "/" + getMediaSubtitle().getLangFullName();
			if ("/Undetermined".equals(subtitleLanguage)) {
				subtitleLanguage = "";
			}

			name += " {Sub: " + subtitleFormat + subtitleLanguage + ((getMediaSubtitle().getFlavor() != null && mediaRenderer != null && mediaRenderer.isShowSubMetadata()) ? (" (" + getMediaSubtitle().getFlavor() + ")") : "") + "}";
		}

		if (isAvisynth()) {
			name = (getPlayer() != null ? ("[" + getPlayer().name()) : "") + " + AviSynth]";
		}

		if (getSplitRange().isEndLimitAvailable()) {
			name = ">> " + DLNAMediaInfo.getDurationString(getSplitRange().getStart());
		}

		return name;
	}

	/**
	 * Prototype for returning URLs.
	 *
	 * @return An empty URL
	 */
	protected String getFileURL() {
		return getURL("");
	}

	/**
	 * @return Returns a URL pointing to an image representing the item. If
	 * none is available, "thumbnail0000.png" is used.
	 */
	protected String getThumbnailURL() {
		StringBuilder sb = new StringBuilder();
		sb.append(PMS.get().getServer().getURL());
		sb.append("/images/");
		String id = null;

		if (getMediaAudio() != null) {
			id = getMediaAudio().getLang();
		}

		if (getMediaSubtitle() != null && getMediaSubtitle().getId() != -1) {
			id = getMediaSubtitle().getLang();
		}

		if ((getMediaSubtitle() != null || getMediaAudio() != null) && StringUtils.isBlank(id)) {
			id = DLNAMediaLang.UND;
		}

		if (id != null) {
			String code = Iso639.getISO639_2Code(id.toLowerCase());
			sb.append("codes/").append(code).append(".png");
			return sb.toString();
		}

		if (isAvisynth()) {
			sb.append("logo-avisynth.png");
			return sb.toString();
		}

		return getURL("thumbnail0000");
	}

	/**
	 * @param prefix
	 * @return Returns a URL for a given media item. Not used for container types.
	 */
	protected String getURL(String prefix) {
		StringBuilder sb = new StringBuilder();
		sb.append(PMS.get().getServer().getURL());
		sb.append("/get/");
		sb.append(getResourceId()); //id
		sb.append("/");
		sb.append(prefix);
		sb.append(encode(getName()));
		return sb.toString();
	}

	/**
	 * Transforms a String to UTF-8.
	 *
	 * @param s
	 * @return Transformed string s in UTF-8 encoding.
	 */
	private static String encode(String s) {
		try {
			return URLEncoder.encode(s, "UTF-8");
		} catch (UnsupportedEncodingException e) {
			LOGGER.debug("Caught exception", e);
		}
		return "";
	}

	/**
	 * @return Number of children objects. This might be used in the DLDI
	 * response, as some renderers might not have enough memory to hold the
	 * list for all children.
	 */
	public int childrenNumber() {
		if (getChildren() == null) {
			return 0;
		}
		return getChildren().size();
	}
	/**
	 * (non-Javadoc)
	 * @see java.lang.Object#clone()
	 */

	@Override
	protected DLNAResource clone() {
		DLNAResource o = null;
		try {
			o = (DLNAResource) super.clone();
			o.setId(null);
		} catch (CloneNotSupportedException e) {
			LOGGER.error(null, e);
		}

		return o;
	}

	// this shouldn't be public
	@Deprecated
	public String getFlags() {
		return getDlnaOrgOpFlags();
	}

	// permit the renderer to seek by time, bytes or both
	private String getDlnaOrgOpFlags() {
		return "DLNA.ORG_OP=" + dlnaOrgOpFlags;
	}

	/**
	 * Returns an XML (DIDL) representation of the DLNA node. It gives a complete representation of the item, with as many tags as available.
	 * Recommendations as per UPNP specification are followed where possible.
	 * @param mediaRenderer Media Renderer for which to represent this information. Useful for some hacks.
	 * @return String representing the item. An example would start like this: {@code <container id="0$1" childCount="1" parentID="0" restricted="true">}
	 */
	public final String toString(RendererConfiguration mediaRenderer) {
		StringBuilder sb = new StringBuilder();

		if (isFolder()) {
			openTag(sb, "container");
		} else {
			openTag(sb, "item");
		}

		addAttribute(sb, "id", getResourceId());

		if (isFolder()) {
			if (!isDiscovered() && childrenNumber() == 0) {
				//  When a folder has not been scanned for resources, it will automatically have zero children.
				//  Some renderers like XBMC will assume a folder is empty when encountering childCount="0" and
				//  will not display the folder. By returning childCount="1" these renderers will still display
				//  the folder. When it is opened, its children will be discovered and childrenNumber() will be
				//  set to the right value.
				addAttribute(sb, "childCount", 1);
			} else {
				addAttribute(sb, "childCount", childrenNumber());
			}
		}
		addAttribute(sb, "parentID", getParentId());
		addAttribute(sb, "restricted", "true");
		endTag(sb);

		String wireshark = "";
		final DLNAMediaAudio firstAudioTrack = getMedia() != null ? getMedia().getFirstAudioTrack() : null;
		if (firstAudioTrack != null && StringUtils.isNotBlank(firstAudioTrack.getSongname())) {
			wireshark = firstAudioTrack.getSongname() + (getPlayer() != null && !configuration.isHideEngineNames() ? (" [" + getPlayer().name() + "]") : "");
			String tmp = firstAudioTrack.getSongname() + (getPlayer() != null && !configuration.isHideEngineNames() ? (" [" + getPlayer().name() + "]") : "");
			addXMLTagAndAttribute(
				sb,
				"dc:title",
<<<<<<< HEAD
				encodeXML(resumeStr(tmp))
			);
		} else { // Ditlew - org
			// Ditlew
			wireshark = wireshark + " " + ((isFolder() || getPlayer() == null) ? getDisplayName() : mediaRenderer.getUseSameExtension(getDisplayName(mediaRenderer)));
			String tmp = (isFolder() || getPlayer() == null) ? getDisplayName() : mediaRenderer.getUseSameExtension(getDisplayName(mediaRenderer));
			addXMLTagAndAttribute(
				sb,
				"dc:title",
				encodeXML(resumeStr(tmp))
=======
				encodeXML(wireshark)
			);
		} else { // Ditlew - org
			// Ditlew
			wireshark = ((isFolder() || getPlayer() == null) ? getDisplayName() : mediaRenderer.getUseSameExtension(getDisplayName(mediaRenderer)));
			addXMLTagAndAttribute(
				sb,
				"dc:title",
				encodeXML(wireshark)
>>>>>>> dc820dc8
			);
		}

		if (firstAudioTrack != null) {
			if (StringUtils.isNotBlank(firstAudioTrack.getAlbum())) {
				addXMLTagAndAttribute(sb, "upnp:album", encodeXML(firstAudioTrack.getAlbum()));
			}

			if (StringUtils.isNotBlank(firstAudioTrack.getArtist())) {
				addXMLTagAndAttribute(sb, "upnp:artist", encodeXML(firstAudioTrack.getArtist()));
				addXMLTagAndAttribute(sb, "dc:creator", encodeXML(firstAudioTrack.getArtist()));
			}

			if (StringUtils.isNotBlank(firstAudioTrack.getGenre())) {
				addXMLTagAndAttribute(sb, "upnp:genre", encodeXML(firstAudioTrack.getGenre()));
			}

			if (firstAudioTrack.getTrack() > 0) {
				addXMLTagAndAttribute(sb, "upnp:originalTrackNumber", "" + firstAudioTrack.getTrack());
			}
		}

		if (!isFolder()) {
			int indexCount = 1;

			if (mediaRenderer.isDLNALocalizationRequired()) {
				indexCount = getDLNALocalesCount();
			}

			for (int c = 0; c < indexCount; c++) {
				openTag(sb, "res");

				/**
				 * DLNA.ORG_OP flags
				 *
				 * Two booleans (binary digits) which determine what transport operations the renderer is allowed to
				 * perform (in the form of HTTP headers): the first digit allows the renderer to send
				 * TimeSeekRange.DLNA.ORG (seek-by-time) headers; the second allows it to send RANGE (seek-by-byte)
				 * headers.
				 *
				 * 00 - no seeking (or even pausing) allowed
				 * 01 - seek by byte
				 * 10 - seek by time
				 * 11 - seek by both
				 *
				 * See here for an example of how these options can be mapped to keys on the renderer's controller:
				 * http://www.ps3mediaserver.org/forum/viewtopic.php?f=2&t=2908&p=12550#p12550
				 *
				 * Note that seek-by-time is the preferred option (seek-by-byte is a fallback) but it requires a) support
				 * by the renderer (via the SeekByTime renderer conf option) and either a) a file that's not being transcoded
				 * or if it is, b) support by its transcode engine for seek-by-time.
				 */
				dlnaOrgOpFlags = "01";

				if (mediaRenderer.isSeekByTime()) {
					if (getPlayer() != null) { // transcoded
						if (getPlayer().isTimeSeekable()) {
							/**
							 * Some renderers - e.g. the PS3 and Panasonic TVs - behave erratically when
							 * transcoding if we keep the default seek-by-byte permission on when permitting
							 * seek-by-time: http://www.ps3mediaserver.org/forum/viewtopic.php?f=6&t=15841
							 *
							 * It's not clear if this is a bug in the DLNA libraries of these renderers or a bug
							 * in UMS, but setting an option in the renderer conf that disables seek-by-byte when
							 * we permit seek-by-time - e.g.:
							 *
							 * SeekByTime = exclusive
							 *
							 * works around it.
							 */
							if (mediaRenderer.isSeekByTimeExclusive()) {
								dlnaOrgOpFlags = "10";
							} else {
								dlnaOrgOpFlags = "11";
							}
						}
					}
				}

				addAttribute(sb, "xmlns:dlna", "urn:schemas-dlna-org:metadata-1-0/");

				String mime = getRendererMimeType(mimeType(), mediaRenderer);
				if (mime == null) {
					mime = "video/mpeg";
				}

				dlnaspec = null;

				if (mediaRenderer.isDLNAOrgPNUsed()) {
					if (mediaRenderer.isPS3()) {
						if (mime.equals("video/x-divx")) {
							dlnaspec = "DLNA.ORG_PN=AVI";
						} else if (mime.equals("video/x-ms-wmv") && getMedia() != null && getMedia().getHeight() > 700) {
							dlnaspec = "DLNA.ORG_PN=WMVHIGH_PRO";
						}
					} else {
						if (mime.equals("video/mpeg")) {
							dlnaspec = "DLNA.ORG_PN=" + getMPEG_PS_PALLocalizedValue(c);

							if (getPlayer() != null) {
								// Do we have some mpegts to offer?
								boolean mpegTsMux = TsMuxeRVideo.ID.equals(getPlayer().id()) || VideoLanVideoStreaming.ID.equals(getPlayer().id());
								boolean isMuxableResult = getMedia().isMuxable(mediaRenderer);
								if (!mpegTsMux) { // Maybe, like the PS3, MEncoder can launch tsMuxeR if this a compatible H.264 video
									mpegTsMux = MEncoderVideo.ID.equals(getPlayer().id()) &&
										(
											(
												getMediaSubtitle() == null &&
												!isSrtFile() &&
												getMedia() != null &&
												getMedia().getDvdtrack() == 0 &&
												isMuxableResult &&
												configuration.isMencoderMuxWhenCompatible() &&
												mediaRenderer.isMuxH264MpegTS()
											) ||
											mediaRenderer.isTranscodeToMPEGTSAC3()
										);
								}
								if (mpegTsMux) {
									dlnaspec = "DLNA.ORG_PN=" + getMPEG_TS_SD_EU_ISOLocalizedValue(c);
									if (
										getMedia().isH264() &&
										!VideoLanVideoStreaming.ID.equals(getPlayer().id()) &&
										isMuxableResult
									) {
										dlnaspec = "DLNA.ORG_PN=AVC_TS_HD_24_AC3_ISO";
									}
								}
							} else if (getMedia() != null) {
								if (getMedia().isMpegTS()) {
									dlnaspec = "DLNA.ORG_PN=" + getMPEG_TS_SD_EULocalizedValue(c);
									if (getMedia().isH264()) {
										dlnaspec = "DLNA.ORG_PN=AVC_TS_HD_50_AC3";
									}
								}
							}
						} else if (mime.equals("video/vnd.dlna.mpeg-tts")) {
							// patters - on Sony BDP m2ts clips aren't listed without this
							dlnaspec = "DLNA.ORG_PN=" + getMPEG_TS_SD_EULocalizedValue(c);
						} else if (mime.equals("image/jpeg")) {
							dlnaspec = "DLNA.ORG_PN=JPEG_LRG";
						} else if (mime.equals("audio/mpeg")) {
							dlnaspec = "DLNA.ORG_PN=MP3";
						} else if (mime.substring(0, 9).equals("audio/L16") || mime.equals("audio/wav")) {
							dlnaspec = "DLNA.ORG_PN=LPCM";
						}
					}

					if (dlnaspec != null) {
						dlnaspec = "DLNA.ORG_PN=" + mediaRenderer.getDLNAPN(dlnaspec.substring(12));
					}
				}

				String tempString = "http-get:*:" + mime + ":" + (dlnaspec != null ? (dlnaspec + ";") : "") + getDlnaOrgOpFlags();
				wireshark = wireshark + " " + tempString;
				addAttribute(sb, "protocolInfo", tempString);

				if (getFormat() != null && getFormat().isVideo() && getMedia() != null && getMedia().isMediaparsed()) {
					if (getPlayer() == null && getMedia() != null) {
						wireshark = wireshark + " " + "size=" + getMedia().getSize();
						addAttribute(sb, "size", getMedia().getSize());
					} else {
						long transcoded_size = mediaRenderer.getTranscodedSize();
						if (transcoded_size != 0) {
							wireshark = wireshark + " " + "size=" + transcoded_size;
							addAttribute(sb, "size", transcoded_size);
						}
					}
					if (getMedia().getDuration() != null) {
						if (getSplitRange().isEndLimitAvailable()) {
							wireshark = wireshark + " " + "duration=" + DLNAMediaInfo.getDurationString(getSplitRange().getDuration());
							addAttribute(sb, "duration", DLNAMediaInfo.getDurationString(getSplitRange().getDuration()));
						} else {
							wireshark = wireshark + " " + "duration=" + getMedia().getDurationString();
							addAttribute(sb, "duration", getMedia().getDurationString());
						}
					}
					if (getMedia().getResolution() != null) {
						addAttribute(sb, "resolution", getMedia().getResolution());
					}
					addAttribute(sb, "bitrate", getMedia().getRealVideoBitrate());
					if (firstAudioTrack != null) {
						if (firstAudioTrack.getAudioProperties().getNumberOfChannels() > 0) {
							addAttribute(sb, "nrAudioChannels", firstAudioTrack.getAudioProperties().getNumberOfChannels());
						}
						if (firstAudioTrack.getSampleFrequency() != null) {
							addAttribute(sb, "sampleFrequency", firstAudioTrack.getSampleFrequency());
						}
					}
				} else if (getFormat() != null && getFormat().isImage()) {
					if (getMedia() != null && getMedia().isMediaparsed()) {
						wireshark = wireshark + " " + "size=" + getMedia().getSize();
						addAttribute(sb, "size", getMedia().getSize());
						if (getMedia().getResolution() != null) {
							addAttribute(sb, "resolution", getMedia().getResolution());
						}
					} else {
						wireshark = wireshark + " " + "size=" + length();
						addAttribute(sb, "size", length());
					}
				} else if (getFormat() != null && getFormat().isAudio()) {
					if (getMedia() != null && getMedia().isMediaparsed()) {
						addAttribute(sb, "bitrate", getMedia().getBitrate());
						if (getMedia().getDuration() != null) {
							wireshark = wireshark + " " + "duration=" + DLNAMediaInfo.getDurationString(getMedia().getDuration());
							addAttribute(sb, "duration", DLNAMediaInfo.getDurationString(getMedia().getDuration()));
						}
						if (firstAudioTrack != null && firstAudioTrack.getSampleFrequency() != null) {
							addAttribute(sb, "sampleFrequency", firstAudioTrack.getSampleFrequency());
						}
						if (firstAudioTrack != null) {
							addAttribute(sb, "nrAudioChannels", firstAudioTrack.getAudioProperties().getNumberOfChannels());
						}

						if (getPlayer() == null) {
							wireshark = wireshark + " " + "size=" + getMedia().getSize();
							addAttribute(sb, "size", getMedia().getSize());
						} else {
							// Calculate WAV size
							if (firstAudioTrack != null) {
								int defaultFrequency = mediaRenderer.isTranscodeAudioTo441() ? 44100 : 48000;
								if (!configuration.isAudioResample()) {
									try {
										// FIXME: Which exception could be thrown here?
										defaultFrequency = firstAudioTrack.getSampleRate();
									} catch (Exception e) {
										LOGGER.debug("Caught exception", e);
									}
								}
								int na = firstAudioTrack.getAudioProperties().getNumberOfChannels();
								if (na > 2) { // No 5.1 dump in MPlayer
									na = 2;
								}
								int finalsize = (int) (getMedia().getDurationInSeconds() * defaultFrequency * 2 * na);
								LOGGER.debug("Calculated size: " + finalsize);
								wireshark = wireshark + " " + "size=" + finalsize;
								addAttribute(sb, "size", finalsize);
							}
						}
					} else {
						wireshark = wireshark + " " + "size=" + length();
						addAttribute(sb, "size", length());
					}
				} else {
					wireshark = wireshark + " " + "size=" + DLNAMediaInfo.TRANS_SIZE + " duration=" + "09:59:59";
					addAttribute(sb, "size", DLNAMediaInfo.TRANS_SIZE);
					addAttribute(sb, "duration", "09:59:59");
					addAttribute(sb, "bitrate", "1000000");
				}
				endTag(sb);
				wireshark = wireshark + " " + getFileURL();
				LOGGER.trace("Network debugger: " + wireshark);
				wireshark = "";
				sb.append(getFileURL());
				closeTag(sb, "res");
			}
		}

		String thumbURL = getThumbnailURL();
		if (!isFolder() && (getFormat() == null || (getFormat() != null && thumbURL != null))) {
			openTag(sb, "upnp:albumArtURI");
			addAttribute(sb, "xmlns:dlna", "urn:schemas-dlna-org:metadata-1-0/");

			if (getThumbnailContentType().equals(PNG_TYPEMIME) && !mediaRenderer.isForceJPGThumbnails()) {
				addAttribute(sb, "dlna:profileID", "PNG_TN");
			} else {
				addAttribute(sb, "dlna:profileID", "JPEG_TN");
			}
			endTag(sb);
			sb.append(thumbURL);
			closeTag(sb, "upnp:albumArtURI");
		}

		if ((isFolder() || mediaRenderer.isForceJPGThumbnails()) && thumbURL != null) {
			openTag(sb, "res");

			if (getThumbnailContentType().equals(PNG_TYPEMIME) && !mediaRenderer.isForceJPGThumbnails()) {
				addAttribute(sb, "protocolInfo", "http-get:*:image/png:DLNA.ORG_PN=PNG_TN");
			} else {
				addAttribute(sb, "protocolInfo", "http-get:*:image/jpeg:DLNA.ORG_PN=JPEG_TN");
			}
			endTag(sb);
			sb.append(thumbURL);
			closeTag(sb, "res");
		}

		if (getLastModified() > 0) {
			addXMLTagAndAttribute(sb, "dc:date", SDF_DATE.format(new Date(getLastModified())));
		}

		String uclass;
		if (first != null && getMedia() != null && !getMedia().isSecondaryFormatValid()) {
			uclass = "dummy";
		} else {
			if (isFolder()) {
				uclass = "object.container.storageFolder";
				boolean xbox = mediaRenderer.isXBOX();
				if (xbox && getFakeParentId() != null && getFakeParentId().equals("7")) {
					uclass = "object.container.album.musicAlbum";
				} else if (xbox && getFakeParentId() != null && getFakeParentId().equals("6")) {
					uclass = "object.container.person.musicArtist";
				} else if (xbox && getFakeParentId() != null && getFakeParentId().equals("5")) {
					uclass = "object.container.genre.musicGenre";
				} else if (xbox && getFakeParentId() != null && getFakeParentId().equals("F")) {
					uclass = "object.container.playlistContainer";
				}
			} else if (getFormat() != null && getFormat().isVideo()) {
				uclass = "object.item.videoItem";
			} else if (getFormat() != null && getFormat().isImage()) {
				uclass = "object.item.imageItem.photo";
			} else if (getFormat() != null && getFormat().isAudio()) {
				uclass = "object.item.audioItem.musicTrack";
			} else {
				uclass = "object.item.videoItem";
			}
		}
		addXMLTagAndAttribute(sb, "upnp:class", uclass);

		if (isFolder()) {
			closeTag(sb, "container");
		} else {
			closeTag(sb, "item");
		}
		return sb.toString();
	}

	private String getRequestId(String rendererId) {
		return String.format("%s|%x|%s", rendererId, hashCode(), getSystemName());
	}

	/**
	 * Plugin implementation. When this item is going to play, it will notify all the StartStopListener objects available.
	 * @see StartStopListener
	 */
	public void startPlaying(final String rendererId) {
		final String requestId = getRequestId(rendererId);
		startTime = System.currentTimeMillis();
		synchronized (requestIdToRefcount) {
			Integer temp = requestIdToRefcount.get(requestId);
			if (temp == null) {
				temp = 0;
			}
			final Integer refCount = temp;
			requestIdToRefcount.put(requestId, refCount + 1);
			if (refCount == 0) {
				final DLNAResource self = this;
				Runnable r = new Runnable() {
					@Override
					public void run() {
						InetAddress rendererIp;
						try {
							rendererIp = InetAddress.getByName(rendererId);
							RendererConfiguration renderer = RendererConfiguration.getRendererConfigurationBySocketAddress(rendererIp);
							String rendererName = "unknown renderer";
							try {
								rendererName = renderer.getRendererName();
							} catch (NullPointerException e) { }
							LOGGER.info("Started playing " + getName() + " on your " + rendererName);
							LOGGER.debug("The full filename of which is: " + getSystemName() + " and the address of the renderer is: " + rendererId);
						} catch (UnknownHostException ex) {
							LOGGER.debug("" + ex);
						}

						for (final ExternalListener listener : ExternalFactory.getExternalListeners()) {
							if (listener instanceof StartStopListener) {
								// run these asynchronously for slow handlers (e.g. logging, scrobbling)
								Runnable fireStartStopEvent = new Runnable() {
									@Override
									public void run() {
										try {
											((StartStopListener) listener).nowPlaying(getMedia(), self);
										} catch (Throwable t) {
											LOGGER.error("Notification of startPlaying event failed for StartStopListener {}", listener.getClass(), t);
										}
									}
								};
								new Thread(fireStartStopEvent, "StartPlaying Event for " + listener.name()).start();
							}
						}
					}
				};

				new Thread(r, "StartPlaying Event").start();
			}
		}
	}

	/**
	 * Plugin implementation. When this item is going to stop playing, it will notify all the StartStopListener
	 * objects available.
	 * @see StartStopListener
	 */
	public void stopPlaying(final String rendererId) {
		final DLNAResource self = this;
		final String requestId = getRequestId(rendererId);
		long durSec = (long) getMedia().getDurationInSeconds();
		if (externalProcess != null && 
		   (durSec == 0 || durSec == DLNAMediaInfo.TRANS_SIZE)) {
			ProcessWrapperImpl pw = (ProcessWrapperImpl)externalProcess;
			String dur = pw.getDuration();
			if (StringUtils.isNotEmpty(dur)) {
				getMedia().setDuration(StringUtil.convertStringToTime(dur));
			}
		}
		resumeStop();
		Runnable defer = new Runnable() {
			@Override
			public void run() {
				try {
					Thread.sleep(STOP_PLAYING_DELAY);
				} catch (InterruptedException e) {
					LOGGER.error("stopPlaying sleep interrupted", e);
				}

				synchronized (requestIdToRefcount) {
					final Integer refCount = requestIdToRefcount.get(requestId);
					assert refCount != null;
					assert refCount > 0;
					requestIdToRefcount.put(requestId, refCount - 1);

					Runnable r = new Runnable() {
						@Override
						public void run() {
							if (refCount == 1) {
								InetAddress rendererIp;
								try {
									rendererIp = InetAddress.getByName(rendererId);
									RendererConfiguration renderer = RendererConfiguration.getRendererConfigurationBySocketAddress(rendererIp);
									String rendererName = "unknown renderer";
									try {
										rendererName = renderer.getRendererName();
									} catch (NullPointerException e) { }
									LOGGER.info("Stopped playing " + getName() + " on your " + rendererName);
									LOGGER.debug("The full filename of which is: " + getSystemName() + " and the address of the renderer is: " + rendererId);
								} catch (UnknownHostException ex) {
									LOGGER.debug("" + ex);
								}

								PMS.get().getFrame().setStatusLine("");

								for (final ExternalListener listener : ExternalFactory.getExternalListeners()) {
									if (listener instanceof StartStopListener) {
										// run these asynchronously for slow handlers (e.g. logging, scrobbling)
										Runnable fireStartStopEvent = new Runnable() {
											@Override
											public void run() {
												try {
													((StartStopListener) listener).donePlaying(getMedia(), self);
												} catch (Throwable t) {
													LOGGER.error("Notification of donePlaying event failed for StartStopListener {}", listener.getClass(), t);
												}
											}
										};
										new Thread(fireStartStopEvent, "StopPlaying Event for " + listener.name()).start();
									}
								}
							}
						}
					};

					new Thread(r, "StopPlaying Event").start();
				}
			}
		};

		new Thread(defer, "StopPlaying Event Deferrer").start();
	}

	/**
	 * Returns an InputStream of this DLNAResource that starts at a given time, if possible. Very useful if video chapters are being used.
	 * @param range
	 * @param mediarenderer
	 * @return The inputstream
	 * @throws IOException
	 */
	public InputStream getInputStream(Range range, RendererConfiguration mediarenderer) throws IOException {
		LOGGER.trace("Asked stream chunk : " + range + " of " + getName() + " and player " + getPlayer());

		// shagrath: small fix, regression on chapters
		boolean timeseek_auto = false;
		// Ditlew - WDTV Live
		// Ditlew - We convert byteoffset to timeoffset here. This needs the stream to be CBR!
		int cbr_video_bitrate = mediarenderer.getCBRVideoBitrate();
		long low = range.isByteRange() && range.isStartOffsetAvailable() ? range.asByteRange().getStart() : 0;
		long high = range.isByteRange() && range.isEndLimitAvailable() ? range.asByteRange().getEnd() : -1;
		Range.Time timeRange = range.createTimeRange();

		if (getPlayer() != null && low > 0 && cbr_video_bitrate > 0) {
			int used_bit_rated = (int) ((cbr_video_bitrate + 256) * 1024 / 8 * 1.04); // 1.04 = container overhead
			if (low > used_bit_rated) {
				timeRange.setStart((double) (low / (used_bit_rated)));
				low = 0;

				// WDTV Live - if set to TS it asks multiple times and ends by
				// asking for an invalid offset which kills MEncoder
				if (timeRange.getStartOrZero() > getMedia().getDurationInSeconds()) {
					return null;
				}

				// Should we rewind a little (in case our overhead isn't accurate enough)
				int rewind_secs = mediarenderer.getByteToTimeseekRewindSeconds();
				timeRange.rewindStart(rewind_secs);

				// shagrath:
				timeseek_auto = true;
			}
		}
		
		if (getPlayer() == null && !isResume()) {
			if (this instanceof IPushOutput) {
				PipedOutputStream out = new PipedOutputStream();
				InputStream fis = new PipedInputStream(out);
				((IPushOutput) this).push(out);

				if (low > 0) {
					fis.skip(low);
				}
				// http://www.ps3mediaserver.org/forum/viewtopic.php?f=11&t=12035
				fis = wrap(fis, high, low);

				return fis;
			}

			InputStream fis;
			if (getFormat() != null && getFormat().isImage() && getMedia() != null && getMedia().getOrientation() > 1 && mediarenderer.isAutoRotateBasedOnExif()) {
				// seems it's a jpeg file with an orientation setting to take care of
				fis = ImagesUtil.getAutoRotateInputStreamImage(getInputStream(), getMedia().getOrientation());
				if (fis == null) { // error, let's return the original one
					fis = getInputStream();
				}
			} else {
				fis = getInputStream();
			}

			if (fis != null) {
				if (low > 0) {
					fis.skip(low);
				}

				// http://www.ps3mediaserver.org/forum/viewtopic.php?f=11&t=12035
				fis = wrap(fis, high, low);

				if (timeRange.getStartOrZero() > 0 && this instanceof RealFile) {
					fis.skip(MpegUtil.getPositionForTimeInMpeg(((RealFile) this).getFile(), (int) timeRange.getStartOrZero() ));
				}
			}
			return fis;
		} else {
			OutputParams params = new OutputParams(configuration);
			params.aid = getMediaAudio();
			params.sid = getMediaSubtitle();
			params.header = getHeaders();
			params.mediaRenderer = mediarenderer;
			timeRange.limit(getSplitRange());
			params.timeseek = timeRange.getStartOrZero();
			params.timeend = timeRange.getEndOrZero();
			params.shift_scr = timeseek_auto;

			if (this instanceof IPushOutput) {
				params.stdin = (IPushOutput) this;
			}

			if (resume != null) {
				params.timeseek += (long) (resume.getTimeOffset() / 1000);
				if (getPlayer() == null) {
					setPlayer(new ResumePlayer());
				}
			}
			if (externalProcess == null || externalProcess.isDestroyed()) {
				LOGGER.info("Starting transcode/remux of " + getName());
				externalProcess = getPlayer().launchTranscode(
					getSystemName(),
					this,
					getMedia(),
					params
				);
				if (params.waitbeforestart > 0) {
					LOGGER.trace("Sleeping for {} milliseconds", params.waitbeforestart);
					try {
						Thread.sleep(params.waitbeforestart);
					} catch (InterruptedException e) {
						LOGGER.error(null, e);
					}
					LOGGER.trace("Finished sleeping for " + params.waitbeforestart + " milliseconds");
				}
			} else if (params.timeseek > 0 && getMedia() != null && getMedia().isMediaparsed()
					&& getMedia().getDurationInSeconds() > 0) {
				LOGGER.debug("Requesting time seek: " + params.timeseek + " seconds");
				params.minBufferSize = 1;
				Runnable r = new Runnable() {
					@Override
					public void run() {
						externalProcess.stopProcess();
					}
				};
				new Thread(r, "External Process Stopper").start();
				ProcessWrapper newExternalProcess = getPlayer().launchTranscode(
					getSystemName(),
					this,
					getMedia(),
					params
				);
				try {
					Thread.sleep(1000);
				} catch (InterruptedException e) {
					LOGGER.error(null, e);
				}
				if (newExternalProcess == null) {
					LOGGER.trace("External process instance is null... sounds not good");
				}
				externalProcess = newExternalProcess;
			}
			if (externalProcess == null) {
				return null;
			}
			InputStream is = null;
			int timer = 0;
			while (is == null && timer < 10) {
				is = externalProcess.getInputStream(low);
				timer++;
				if (is == null) {
					LOGGER.trace("External input stream instance is null... sounds not good, waiting 500ms");
					try {
						Thread.sleep(500);
					} catch (InterruptedException e) {
					}
				}
			}

			// fail fast: don't leave a process running indefinitely if it's
			// not producing output after params.waitbeforestart milliseconds + 5 seconds
			// this cleans up lingering MEncoder web video transcode processes that hang
			// instead of exiting
			if (is == null && externalProcess != null && !externalProcess.isDestroyed()) {
				Runnable r = new Runnable() {
					@Override
					public void run() {
						LOGGER.trace("External input stream instance is null... stopping process");
						externalProcess.stopProcess();
					}
				};
				new Thread(r, "Hanging External Process Stopper").start();
			}
			return is;
		}
	}

	/**
	 * Wrap an {@link InputStream} in a {@link SizeLimitInputStream} that sets a
	 * limit to the maximum number of bytes to be read from the original input
	 * stream. The number of bytes is determined by the high and low value
	 * (bytes = high - low). If the high value is less than the low value, the
	 * input stream is not wrapped and returned as is.
	 *
	 * @param input
	 *            The input stream to wrap.
	 * @param high
	 *            The high value.
	 * @param low
	 *            The low value.
	 * @return The resulting input stream.
	 */
	private InputStream wrap(InputStream input, long high, long low) {
		if (input != null && high > low) {
			long bytes = (high - (low < 0 ? 0 : low)) + 1;
			LOGGER.trace("Using size-limiting stream (" + bytes + " bytes)");
			return new SizeLimitInputStream(input, bytes);
		}
		return input;
	}

	public String mimeType() {
		if (getPlayer() != null) {
			return getPlayer().mimeType();
		} else if (getMedia() != null && getMedia().isMediaparsed()) {
			return getMedia().getMimeType();
		} else if (getFormat() != null) {
			return getFormat().mimeType();
		} else {
			return getDefaultMimeType(getSpecificType());
		}
	}

	/**
	 * Prototype function. Original comment: need to override if some thumbnail work is to be done when mediaparserv2 enabled
	 */
	public void checkThumbnail() {
		// need to override if some thumbnail work is to be done when mediaparserv2 enabled
	}

	/**
	 * Checks if a thumbnail exists, and, if not, generates one (if possible).
	 * Called from Request/RequestV2 in response to thumbnail requests e.g. HEAD /get/0$1$0$42$3/thumbnail0000%5BExample.mkv
	 * Calls DLNAMediaInfo.generateThumbnail, which in turn calls DLNAMediaInfo.parse.
	 *
	 * @param inputFile File to check or generate the thumbnail for.
	 */
	protected void checkThumbnail(InputFile inputFile) {
		if (getMedia() != null && !getMedia().isThumbready() && configuration.isThumbnailGenerationEnabled()) {
			getMedia().setThumbready(true);
			getMedia().generateThumbnail(inputFile, getFormat(), getType());
			if (getMedia().getThumb() != null && configuration.getUseCache() && inputFile.getFile() != null) {
				PMS.get().getDatabase().updateThumbnail(inputFile.getFile().getAbsolutePath(), inputFile.getFile().lastModified(), getType(), getMedia());
			}
		}
	}

	/**
	 * Returns the input stream for this resource's generic thumbnail,
	 * which is the first of:
	 *          - its Format icon, if any
	 *          - the fallback image, if any
	 *          - the default video icon
	 *
	 * @param fallback
	 *            the fallback image, or null.
	 *
	 * @return The InputStream
	 * @throws IOException
	 */
	public InputStream getGenericThumbnailInputStream(String fallback) throws IOException {
		String thumb = fallback;
		if (getFormat() != null && getFormat().getIcon() != null) {
			thumb = getFormat().getIcon();
		}

		// Thumb could be:
		if (thumb != null) {
			// A local file
			if (new File(thumb).exists()) {
				return new FileInputStream(thumb);
			}

			// A jar resource
			InputStream is;
			if ((is = getResourceInputStream(thumb)) != null) {
				return is;
			}

			// A URL
			try {
				return downloadAndSend(thumb, true);
			} catch (Exception e) {}
		}

		// Or none of the above
		return getResourceInputStream("images/thumbnail-video-256.png");
	}

	/**
	 * Returns the input stream for this resource's thumbnail
	 * (or a default image if a thumbnail can't be found).
	 * Typically overridden by a subclass.
	 *
	 * @return The InputStream
	 * @throws IOException
	 */
	public InputStream getThumbnailInputStream() throws IOException {
		return getGenericThumbnailInputStream(null);
	}

	public String getThumbnailContentType() {
		return HTTPResource.JPEG_TYPEMIME;
	}

	public int getType() {
		if (getFormat() != null) {
			return getFormat().getType();
		} else {
			return Format.UNKNOWN;
		}
	}

	/**
	 * Prototype function.
	 *
	 * @return true if child can be added to other folder.
	 * @see #addChild(DLNAResource)
	 */
	public abstract boolean isValid();

	public boolean allowScan() {
		return false;
	}

	/**
	 * (non-Javadoc)
	 * @see java.lang.Object#toString()
	 */
	@Override
	public String toString() {
		return this.getClass().getSimpleName() + " [id=" + getId() + ", name=" + getName() + ", full path=" + getResourceId() + ", ext=" + getFormat() + ", discovered=" + isDiscovered() + "]";
	}

	/**
	 * Returns the specific type of resource. Valid types are defined in {@link Format}.
	 *
	 * @return The specific type
	 */
	protected int getSpecificType() {
		return specificType;
	}

	/**
	 * Set the specific type of this resource. Valid types are defined in {@link Format}.
	 * @param specificType The specific type to set.
	 */
	protected void setSpecificType(int specificType) {
		this.specificType = specificType;
	}

	/**
	 * Returns the {@link Format} of this resource, which defines its capabilities.
	 *
	 * @return The format of this resource.
	 */
	public Format getFormat() {
		return format;
	}

	/**
	 * Sets the {@link Format} of this resource, thereby defining its capabilities.
	 *
	 * @param format The format to set.
	 */
	protected void setFormat(Format format) {
		this.format = format;

		// Set deprecated variable for backwards compatibility
		ext = format;
	}

	/**
	 * @deprecated Use {@link #getFormat()} instead.
	 *
	 * @return The format of this resource.
	 */
	@Deprecated
	public Format getExt() {
		return getFormat();
	}

	/**
	 * @deprecated Use {@link #setFormat(Format)} instead.
	 *
	 * @param format The format to set.
	 */
	@Deprecated
	protected void setExt(Format format) {
		setFormat(format);
	}

	/**
	 * Returns the {@link DLNAMediaInfo} object for this resource, containing the
	 * specifics of this resource, e.g. the duration.
	 *
	 * @return The object containing detailed information.
	 */
	public DLNAMediaInfo getMedia() {
		return media;
	}

	/**
	 * Sets the the {@link DLNAMediaInfo} object that contains all specifics for
	 * this resource.
	 *
	 * @param media The object containing detailed information.
	 * @since 1.50
	 */
	protected void setMedia(DLNAMediaInfo media) {
		this.media = media;
	}

	/**
	 * Returns the {@link DLNAMediaAudio} object for this resource that contains
	 * the audio specifics. A resource can have many audio tracks, this method
	 * returns the one that should be played.
	 *
	 * @return The audio object containing detailed information.
	 * @since 1.50
	 */
	public DLNAMediaAudio getMediaAudio() {
		return media_audio;
	}

	/**
	 * Sets the {@link DLNAMediaAudio} object for this resource that contains
	 * the audio specifics. A resource can have many audio tracks, this method
	 * determines the one that should be played.
	 *
	 * @param mediaAudio The audio object containing detailed information.
	 * @since 1.50
	 */
	protected void setMediaAudio(DLNAMediaAudio mediaAudio) {
		this.media_audio = mediaAudio;
	}

	/**
	 * Returns the {@link DLNAMediaSubtitle} object for this resource that
	 * contains the specifics for the subtitles. A resource can have many
	 * subtitles, this method returns the one that should be displayed.
	 *
	 * @return The subtitle object containing detailed information.
	 * @since 1.50
	 */
	public DLNAMediaSubtitle getMediaSubtitle() {
		return media_subtitle;
	}

	/**
	 * Sets the {@link DLNAMediaSubtitle} object for this resource that
	 * contains the specifics for the subtitles. A resource can have many
	 * subtitles, this method determines the one that should be used.
	 *
	 * @param mediaSubtitle The subtitle object containing detailed information.
	 * @since 1.50
	 */
	protected void setMediaSubtitle(DLNAMediaSubtitle mediaSubtitle) {
		this.media_subtitle = mediaSubtitle;
	}

	/**
	 * @deprecated Use {@link #getLastModified()} instead.
	 *
	 * Returns the timestamp at which this resource was last modified.
	 *
	 * @return The timestamp.
	 */
	@Deprecated
	public long getLastmodified() {
		return getLastModified();
	}

	/**
	 * Returns the timestamp at which this resource was last modified.
	 *
	 * @return The timestamp.
	 * @since 1.71.0
	 */
	public long getLastModified() {
		return lastmodified; // TODO rename lastmodified -> lastModified
	}

	/**
	 * @deprecated Use {@link #setLastModified(long)} instead.
	 *
	 * Sets the timestamp at which this resource was last modified.
	 *
	 * @param lastModified The timestamp to set.
	 * @since 1.50
	 */
	@Deprecated
	protected void setLastmodified(long lastModified) {
		setLastModified(lastModified);
	}

	/**
	 * Sets the timestamp at which this resource was last modified.
	 *
	 * @param lastModified The timestamp to set.
	 * @since 1.71.0
	 */
	protected void setLastModified(long lastModified) {
		this.lastmodified = lastModified; // TODO rename lastmodified -> lastModified
	}

	/**
	 * Returns the {@link Player} object that is used to encode this resource
	 * for the renderer. Can be null.
	 *
	 * @return The player object.
	 */
	public Player getPlayer() {
		return player;
	}

	/**
	 * Sets the {@link Player} object that is to be used to encode this
	 * resource for the renderer. The player object can be null.
	 *
	 * @param player The player object to set.
	 * @since 1.50
	 */
	protected void setPlayer(Player player) {
		this.player = player;
	}

	/**
	 * Returns true when the details of this resource have already been
	 * investigated. This helps is not doing the same work twice.
	 *
	 * @return True if discovered, false otherwise.
	 */
	public boolean isDiscovered() {
		return discovered;
	}

	/**
	 * Set to true when the details of this resource have already been
	 * investigated. This helps is not doing the same work twice.
	 *
	 * @param discovered Set to true if this resource is discovered,
	 * 			false otherwise.
	 * @since 1.50
	 */
	protected void setDiscovered(boolean discovered) {
		this.discovered = discovered;
	}

	/**
	 * Returns true if this resource has subtitles in a file.
	 *
	 * @return the srtFile
	 * @since 1.50
	 */
	protected boolean isSrtFile() {
		return srtFile;
	}

	/**
	 * Set to true if this resource has subtitles in a file.
	 *
	 * @param srtFile the srtFile to set
	 * @since 1.50
	 */
	protected void setSrtFile(boolean srtFile) {
		this.srtFile = srtFile;
	}

	/**
	 * Returns the update counter for this resource. When the resource needs
	 * to be refreshed, its counter is updated.
	 *
	 * @return The update counter.
	 * @see #notifyRefresh()
	 */
	public int getUpdateId() {
		return updateId;
	}

	/**
	 * Sets the update counter for this resource. When the resource needs
	 * to be refreshed, its counter should be updated.
	 *
	 * @param updateId The counter value to set.
	 * @since 1.50
	 */
	protected void setUpdateId(int updateId) {
		this.updateId = updateId;
	}

	/**
	 * Returns the update counter for all resources. When all resources need
	 * to be refreshed, this counter is updated.
	 *
	 * @return The system update counter.
	 * @since 1.50
	 */
	public static int getSystemUpdateId() {
		return systemUpdateId;
	}

	/**
	 * Sets the update counter for all resources. When all resources need
	 * to be refreshed, this counter should be updated.
	 *
	 * @param systemUpdateId The system update counter to set.
	 * @since 1.50
	 */
	public static void setSystemUpdateId(int systemUpdateId) {
		DLNAResource.systemUpdateId = systemUpdateId;
	}

	/**
	 * Returns whether or not this is a nameless resource.
	 *
	 * @return True if the resource is nameless.
	 */
	public boolean isNoName() {
		return noName;
	}

	/**
	 * Sets whether or not this is a nameless resource. This is particularly
	 * useful in the virtual TRANSCODE folder for a file, where the same file
	 * is copied many times with different audio and subtitle settings. In that
	 * case the name of the file becomes irrelevant and only the settings
	 * need to be shown.
	 *
	 * @param noName Set to true if the resource is nameless.
	 * @since 1.50
	 */
	protected void setNoName(boolean noName) {
		this.noName = noName;
	}

	/**
	 * Returns the from - to time range for this resource.
	 *
	 * @return The time range.
	 */
	public Range.Time getSplitRange() {
		return splitRange;
	}

	/**
	 * Sets the from - to time range for this resource.
	 *
	 * @param splitRange The time range to set.
	 * @since 1.50
	 */
	protected void setSplitRange(Range.Time splitRange) {
		this.splitRange = splitRange;
	}

	/**
	 * Returns the number of the track to split from this resource.
	 *
	 * @return the splitTrack
	 * @since 1.50
	 */
	protected int getSplitTrack() {
		return splitTrack;
	}

	/**
	 * Sets the number of the track from this resource to split.
	 *
	 * @param splitTrack The track number.
	 * @since 1.50
	 */
	protected void setSplitTrack(int splitTrack) {
		this.splitTrack = splitTrack;
	}

	/**
	 * Returns the default renderer configuration for this resource.
	 *
	 * @return The default renderer configuration.
	 * @since 1.50
	 */
	protected RendererConfiguration getDefaultRenderer() {
		return defaultRenderer;
	}

	/**
	 * Sets the default renderer configuration for this resource.
	 *
	 * @param defaultRenderer The default renderer configuration to set.
	 * @since 1.50
	 */
	protected void setDefaultRenderer(RendererConfiguration defaultRenderer) {
		this.defaultRenderer = defaultRenderer;
	}

	/**
	 * Returns whether or not this resource is handled by AviSynth.
	 *
	 * @return True if handled by AviSynth, otherwise false.
	 * @since 1.50
	 */
	protected boolean isAvisynth() {
		return avisynth;
	}

	/**
	 * Sets whether or not this resource is handled by AviSynth.
	 *
	 * @param avisynth Set to true if handled by Avisyth, otherwise false.
	 * @since 1.50
	 */
	protected void setAvisynth(boolean avisynth) {
		this.avisynth = avisynth;
	}

	/**
	 * Returns true if transcoding should be skipped for this resource.
	 *
	 * @return True if transcoding should be skipped, false otherwise.
	 * @since 1.50
	 */
	protected boolean isSkipTranscode() {
		return skipTranscode;
	}

	/**
	 * Set to true if transcoding should be skipped for this resource.
	 *
	 * @param skipTranscode Set to true if trancoding should be skipped, false
	 * 			otherwise.
	 * @since 1.50
	 */
	protected void setSkipTranscode(boolean skipTranscode) {
		this.skipTranscode = skipTranscode;
	}

	/**
	 * Returns the list of children for this resource.
	 *
	 * @return List of children objects.
	 */
	public List<DLNAResource> getChildren() {
		return children;
	}

	/**
	 * Sets the list of children for this resource.
	 *
	 * @param children The list of children to set.
	 * @since 1.50
	 */
	protected void setChildren(List<DLNAResource> children) {
		this.children = children;
	}

	/**
	 * @deprecated use {@link #getLastChildId()} instead.
	 */
	@Deprecated
	protected int getLastChildrenId() {
		return getLastChildId();
	}

	/**
	 * Returns the numerical ID of the last child added.
	 *
	 * @return The ID.
	 * @since 1.80.0
	 */
	protected int getLastChildId() {
		return lastChildrenId;
	}

	/**
	 * @deprecated use {@link #setLastChildId(int)} instead.
	 */
	@Deprecated
	protected void setLastChildrenId(int lastChildId) {
		setLastChildId(lastChildId);
	}

	/**
	 * Sets the numerical ID of the last child added.
	 *
	 * @param lastChildId The ID to set.
	 * @since 1.80.0
	 */
	protected void setLastChildId(int lastChildId) {
		this.lastChildrenId = lastChildId;
	}

	/**
	 * Returns the timestamp when this resource was last refreshed.
	 *
	 * @return The timestamp.
	 */
	long getLastRefreshTime() {
		return lastRefreshTime;
	}

	/**
	 * Sets the timestamp when this resource was last refreshed.
	 *
	 * @param lastRefreshTime The timestamp to set.
	 * @since 1.50
	 */
	protected void setLastRefreshTime(long lastRefreshTime) {
		this.lastRefreshTime = lastRefreshTime;
	}

	private static final int DEPTH_WARNING_LIMIT=7;

	private boolean depthLimit() {
		DLNAResource tmp = this;
		int depth = 0;
		while (tmp != null) {
			tmp = tmp.getParent();
			depth++;
		}
		return (depth > DEPTH_WARNING_LIMIT);
	}

	public boolean isSearched() {
		return false;
	}

	public byte[] getHeaders() {
		return null;
	}

	public void attach(String key, Object data) {
		if (attachments == null) {
			attachments = new HashMap<>();
		}
		attachments.put(key, data);
	}

	public Object getAttachment(String key) {
		return attachments == null ? null : attachments.get(key);
	}

	public boolean isURLResolved() {
		return false;
	}

	////////////////////////////////////////////////////
	// Subtitle handling
	////////////////////////////////////////////////////

	private SubSelect getSubSelector(boolean create) {
		if (!isSubSelectable()) {
			return null;
		}
		if (
			configuration.isDisableSubtitles() ||
			!configuration.isAutoloadSubtitles() ||
			configuration.isHideLiveSubtitlesFolder()
		) {
			return null;
		}

		// Search for transcode folder
		for (DLNAResource r : getChildren()) {
			if (r instanceof SubSelect) {
				return (SubSelect) r;
			}
		}
		if (create) {
			SubSelect vf = new SubSelect();
			addChildInternal(vf);
			return vf;
		}
		return null;
	}

	public boolean isSubSelectable() {
		return false;
	}

	private boolean liveSubs(DLNAResource r) {
		DLNAMediaSubtitle s = r.getMediaSubtitle();
		if (s != null) {
			return StringUtils.isNotEmpty(s.getLiveSubURL());
		}
		return false;
	}

	////////////////////////////////////////////////////
	// Resume handling
	////////////////////////////////////////////////////

	private ResumeObj resume;
	private int resHash;
	private long startTime;

	public int resumeHash() {
		return resHash;
	}

	public boolean isResumeable() {
		if (getFormat() != null) {
			// images are hard to resume
			// and audio are to short to fit into
			// the resume player
			return getFormat().isVideo();
		}	
		return true;
	}

	private void resumeStop() {
		if (!configuration.isResumeEnabled() || !isResumeable()) {
			return;
		}
		if (resume != null) {
			resume.stop(startTime, (long) (getMedia().getDurationInSeconds() * 1000));
			if (resume.isDone()) {
				getParent().getChildren().remove(this);
			}
			notifyRefresh();
		} else {
			for (DLNAResource res : getParent().getChildren()) {
				if (res.isResume() && res.getName().equals(getName())) {
					res.resume.stop(startTime, (long) (getMedia().getDurationInSeconds() * 1000));
					if (res.resume.isDone()) {
						getParent().getChildren().remove(res);
					}
					return;
				}
			}
			ResumeObj r = ResumeObj.store(this, startTime);
			if (r != null) {
				DLNAResource clone = this.clone();
				clone.resume = r;
				clone.resHash = resHash;
				clone.setMedia(getMedia());
				clone.setPlayer(getPlayer());
				getParent().addChildInternal(clone);
			}
		}
	}

	public final boolean isResume() {
		return isResumeable() && (resume != null);
	}
	
	public int minPlayTime() {
		return configuration.getMinPlayTime();
	}
	
	private String resumeStr(String s) {
		if (isResume()) {
			return Messages.getString("PMS.134") + " -- " + s;
		}
		else {
			return s;
		}
	}
}<|MERGE_RESOLUTION|>--- conflicted
+++ resolved
@@ -41,6 +41,7 @@
 import net.pms.external.StartStopListener;
 import net.pms.formats.Format;
 import net.pms.formats.FormatFactory;
+import net.pms.formats.v2.SubtitleUtils;
 import net.pms.io.OutputParams;
 import net.pms.io.ProcessWrapper;
 import net.pms.io.ProcessWrapperImpl;
@@ -1251,28 +1252,16 @@
 			addXMLTagAndAttribute(
 				sb,
 				"dc:title",
-<<<<<<< HEAD
 				encodeXML(resumeStr(tmp))
 			);
 		} else { // Ditlew - org
 			// Ditlew
-			wireshark = wireshark + " " + ((isFolder() || getPlayer() == null) ? getDisplayName() : mediaRenderer.getUseSameExtension(getDisplayName(mediaRenderer)));
+			wireshark = ((isFolder() || getPlayer() == null) ? getDisplayName() : mediaRenderer.getUseSameExtension(getDisplayName(mediaRenderer)));
 			String tmp = (isFolder() || getPlayer() == null) ? getDisplayName() : mediaRenderer.getUseSameExtension(getDisplayName(mediaRenderer));
 			addXMLTagAndAttribute(
 				sb,
 				"dc:title",
 				encodeXML(resumeStr(tmp))
-=======
-				encodeXML(wireshark)
-			);
-		} else { // Ditlew - org
-			// Ditlew
-			wireshark = ((isFolder() || getPlayer() == null) ? getDisplayName() : mediaRenderer.getUseSameExtension(getDisplayName(mediaRenderer)));
-			addXMLTagAndAttribute(
-				sb,
-				"dc:title",
-				encodeXML(wireshark)
->>>>>>> dc820dc8
 			);
 		}
 
@@ -1674,7 +1663,7 @@
 			ProcessWrapperImpl pw = (ProcessWrapperImpl)externalProcess;
 			String dur = pw.getDuration();
 			if (StringUtils.isNotEmpty(dur)) {
-				getMedia().setDuration(StringUtil.convertStringToTime(dur));
+				getMedia().setDuration(SubtitleUtils.convertStringToTime(dur));
 			}
 		}
 		resumeStop();
